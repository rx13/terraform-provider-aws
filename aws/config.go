--- conflicted
+++ resolved
@@ -163,7 +163,6 @@
 }
 
 type AWSClient struct {
-<<<<<<< HEAD
 	accountid                           string
 	acmconn                             *acm.ACM
 	acmpcaconn                          *acmpca.ACMPCA
@@ -202,6 +201,7 @@
 	devicefarmconn                      *devicefarm.DeviceFarm
 	dlmconn                             *dlm.DLM
 	dmsconn                             *databasemigrationservice.DatabaseMigrationService
+	dnsSuffix                           string
 	docdbconn                           *docdb.DocDB
 	dsconn                              *directoryservice.DirectoryService
 	dxconn                              *directconnect.DirectConnect
@@ -288,106 +288,6 @@
 	worklinkconn                        *worklink.WorkLink
 	workspacesconn                      *workspaces.WorkSpaces
 	xrayconn                            *xray.XRay
-=======
-	cfconn                *cloudformation.CloudFormation
-	cloud9conn            *cloud9.Cloud9
-	cloudfrontconn        *cloudfront.CloudFront
-	cloudtrailconn        *cloudtrail.CloudTrail
-	cloudwatchconn        *cloudwatch.CloudWatch
-	cloudwatchlogsconn    *cloudwatchlogs.CloudWatchLogs
-	cloudwatcheventsconn  *cloudwatchevents.CloudWatchEvents
-	cognitoconn           *cognitoidentity.CognitoIdentity
-	cognitoidpconn        *cognitoidentityprovider.CognitoIdentityProvider
-	configconn            *configservice.ConfigService
-	daxconn               *dax.DAX
-	devicefarmconn        *devicefarm.DeviceFarm
-	dmsconn               *databasemigrationservice.DatabaseMigrationService
-	dsconn                *directoryservice.DirectoryService
-	dynamodbconn          *dynamodb.DynamoDB
-	ec2conn               *ec2.EC2
-	ecrconn               *ecr.ECR
-	ecsconn               *ecs.ECS
-	efsconn               *efs.EFS
-	eksconn               *eks.EKS
-	elbconn               *elb.ELB
-	elbv2conn             *elbv2.ELBV2
-	emrconn               *emr.EMR
-	esconn                *elasticsearch.ElasticsearchService
-	acmconn               *acm.ACM
-	acmpcaconn            *acmpca.ACMPCA
-	apigateway            *apigateway.APIGateway
-	appautoscalingconn    *applicationautoscaling.ApplicationAutoScaling
-	autoscalingconn       *autoscaling.AutoScaling
-	s3conn                *s3.S3
-	secretsmanagerconn    *secretsmanager.SecretsManager
-	scconn                *servicecatalog.ServiceCatalog
-	sesConn               *ses.SES
-	simpledbconn          *simpledb.SimpleDB
-	sqsconn               *sqs.SQS
-	snsconn               *sns.SNS
-	stsconn               *sts.STS
-	redshiftconn          *redshift.Redshift
-	r53conn               *route53.Route53
-	partition             string
-	dnsSuffix             string
-	accountid             string
-	supportedplatforms    []string
-	region                string
-	rdsconn               *rds.RDS
-	iamconn               *iam.IAM
-	kinesisconn           *kinesis.Kinesis
-	kmsconn               *kms.KMS
-	gameliftconn          *gamelift.GameLift
-	firehoseconn          *firehose.Firehose
-	fmsconn               *fms.FMS
-	inspectorconn         *inspector.Inspector
-	elasticacheconn       *elasticache.ElastiCache
-	elasticbeanstalkconn  *elasticbeanstalk.ElasticBeanstalk
-	elastictranscoderconn *elastictranscoder.ElasticTranscoder
-	lambdaconn            *lambda.Lambda
-	lightsailconn         *lightsail.Lightsail
-	macieconn             *macie.Macie
-	mqconn                *mq.MQ
-	opsworksconn          *opsworks.OpsWorks
-	organizationsconn     *organizations.Organizations
-	glacierconn           *glacier.Glacier
-	guarddutyconn         *guardduty.GuardDuty
-	codebuildconn         *codebuild.CodeBuild
-	codedeployconn        *codedeploy.CodeDeploy
-	codecommitconn        *codecommit.CodeCommit
-	codepipelineconn      *codepipeline.CodePipeline
-	sdconn                *servicediscovery.ServiceDiscovery
-	sfnconn               *sfn.SFN
-	ssmconn               *ssm.SSM
-	storagegatewayconn    *storagegateway.StorageGateway
-	swfconn               *swf.SWF
-	wafconn               *waf.WAF
-	wafregionalconn       *wafregional.WAFRegional
-	iotconn               *iot.IoT
-	batchconn             *batch.Batch
-	glueconn              *glue.Glue
-	athenaconn            *athena.Athena
-	dxconn                *directconnect.DirectConnect
-	mediastoreconn        *mediastore.MediaStore
-	appsyncconn           *appsync.AppSync
-	lexmodelconn          *lexmodelbuildingservice.LexModelBuildingService
-	budgetconn            *budgets.Budgets
-	neptuneconn           *neptune.Neptune
-	pricingconn           *pricing.Pricing
-}
-
-func (c *AWSClient) S3() *s3.S3 {
-	return c.s3conn
-}
-
-func (c *AWSClient) DynamoDB() *dynamodb.DynamoDB {
-	return c.dynamodbconn
-}
-
-func (c *AWSClient) IsChinaCloud() bool {
-	_, isChinaCloud := endpoints.PartitionForRegion([]endpoints.Partition{endpoints.AwsCnPartition()}, c.region)
-	return isChinaCloud
->>>>>>> bf023e66
 }
 
 // Client configures and returns a fully initialized AWSClient
@@ -438,6 +338,11 @@
 
 	if err := awsbase.ValidateAccountID(accountID, c.AllowedAccountIds, c.ForbiddenAccountIds); err != nil {
 		return nil, err
+	}
+
+	dnsSuffix := "amazonaws.com"
+	if p, ok := endpoints.PartitionForRegion(endpoints.DefaultPartitions(), c.Region); ok {
+		dnsSuffix = p.DNSSuffix()
 	}
 
 	client := &AWSClient{
@@ -479,6 +384,7 @@
 		devicefarmconn:                      devicefarm.New(sess.Copy(&aws.Config{Endpoint: aws.String(c.Endpoints["devicefarm"])})),
 		dlmconn:                             dlm.New(sess.Copy(&aws.Config{Endpoint: aws.String(c.Endpoints["dlm"])})),
 		dmsconn:                             databasemigrationservice.New(sess.Copy(&aws.Config{Endpoint: aws.String(c.Endpoints["dms"])})),
+		dnsSuffix:                           dnsSuffix,
 		docdbconn:                           docdb.New(sess.Copy(&aws.Config{Endpoint: aws.String(c.Endpoints["docdb"])})),
 		dsconn:                              directoryservice.New(sess.Copy(&aws.Config{Endpoint: aws.String(c.Endpoints["ds"])})),
 		dxconn:                              directconnect.New(sess.Copy(&aws.Config{Endpoint: aws.String(c.Endpoints["directconnect"])})),
@@ -594,31 +500,119 @@
 		if aws.StringValue(route53Config.Endpoint) == "" {
 			route53Config.Endpoint = aws.String("https://api.route53.cn")
 		}
-<<<<<<< HEAD
 		route53Config.Region = aws.String(endpoints.CnNorthwest1RegionID)
 	case endpoints.AwsUsGovPartitionID:
 		// The AWS Go SDK is missing endpoint information for Route 53 in the AWS GovCloud (US) partition.
 		// This can likely be removed in the future.
 		if aws.StringValue(route53Config.Endpoint) == "" {
 			route53Config.Endpoint = aws.String("https://route53.us-gov.amazonaws.com")
-=======
-	}
-
-	// Infer URL Suffix from STS Endpoint
-	resolver := endpoints.DefaultResolver()
-	endpoint, err := resolver.EndpointFor(endpoints.StatesServiceID, client.region)
-	if err != nil {
-		return nil, fmt.Errorf("Failed to resolve endpoint. Errors: %s", err)
-	}
-
-	dnsSuffix, err := parseDNSSuffixFromEndpoint(endpoint.URL, client.region)
-	if err != nil {
-		return nil, fmt.Errorf("Failed to resolve URL Suffix. Errors: %s", err)
-	}
-
-	client.dnsSuffix = aws.StringValue(dnsSuffix)
-
-	client.ec2conn = ec2.New(awsEc2Sess)
+		}
+		route53Config.Region = aws.String(endpoints.UsGovWest1RegionID)
+	}
+
+	client.globalacceleratorconn = globalaccelerator.New(sess.Copy(globalAcceleratorConfig))
+	client.r53conn = route53.New(sess.Copy(route53Config))
+	client.shieldconn = shield.New(sess.Copy(shieldConfig))
+
+	// Workaround for https://github.com/aws/aws-sdk-go/issues/1376
+	client.kinesisconn.Handlers.Retry.PushBack(func(r *request.Request) {
+		if !strings.HasPrefix(r.Operation.Name, "Describe") && !strings.HasPrefix(r.Operation.Name, "List") {
+			return
+		}
+		err, ok := r.Error.(awserr.Error)
+		if !ok || err == nil {
+			return
+		}
+		if err.Code() == kinesis.ErrCodeLimitExceededException {
+			r.Retryable = aws.Bool(true)
+		}
+	})
+
+	// Workaround for https://github.com/aws/aws-sdk-go/issues/1472
+	client.appautoscalingconn.Handlers.Retry.PushBack(func(r *request.Request) {
+		if !strings.HasPrefix(r.Operation.Name, "Describe") && !strings.HasPrefix(r.Operation.Name, "List") {
+			return
+		}
+		err, ok := r.Error.(awserr.Error)
+		if !ok || err == nil {
+			return
+		}
+		if err.Code() == applicationautoscaling.ErrCodeFailedResourceAccessException {
+			r.Retryable = aws.Bool(true)
+		}
+	})
+
+	client.appsyncconn.Handlers.Retry.PushBack(func(r *request.Request) {
+		if r.Operation.Name == "CreateGraphqlApi" {
+			if isAWSErr(r.Error, appsync.ErrCodeConcurrentModificationException, "a GraphQL API creation is already in progress") {
+				r.Retryable = aws.Bool(true)
+			}
+		}
+	})
+
+	// See https://github.com/aws/aws-sdk-go/pull/1276
+	client.dynamodbconn.Handlers.Retry.PushBack(func(r *request.Request) {
+		if r.Operation.Name != "PutItem" && r.Operation.Name != "UpdateItem" && r.Operation.Name != "DeleteItem" {
+			return
+		}
+		if isAWSErr(r.Error, dynamodb.ErrCodeLimitExceededException, "Subscriber limit exceeded:") {
+			r.Retryable = aws.Bool(true)
+		}
+	})
+
+	client.ec2conn.Handlers.Retry.PushBack(func(r *request.Request) {
+		if r.Operation.Name == "CreateClientVpnEndpoint" {
+			if isAWSErr(r.Error, "OperationNotPermitted", "Endpoint cannot be created while another endpoint is being created") {
+				r.Retryable = aws.Bool(true)
+			}
+		}
+
+		if r.Operation.Name == "CreateVpnConnection" {
+			if isAWSErr(r.Error, "VpnConnectionLimitExceeded", "maximum number of mutating objects has been reached") {
+				r.Retryable = aws.Bool(true)
+			}
+		}
+
+		if r.Operation.Name == "CreateVpnGateway" {
+			if isAWSErr(r.Error, "VpnGatewayLimitExceeded", "maximum number of mutating objects has been reached") {
+				r.Retryable = aws.Bool(true)
+			}
+		}
+	})
+
+	client.kafkaconn.Handlers.Retry.PushBack(func(r *request.Request) {
+		if isAWSErr(r.Error, kafka.ErrCodeTooManyRequestsException, "Too Many Requests") {
+			r.Retryable = aws.Bool(true)
+		}
+	})
+
+	client.kinesisconn.Handlers.Retry.PushBack(func(r *request.Request) {
+		if r.Operation.Name == "CreateStream" {
+			if isAWSErr(r.Error, kinesis.ErrCodeLimitExceededException, "simultaneously be in CREATING or DELETING") {
+				r.Retryable = aws.Bool(true)
+			}
+		}
+		if r.Operation.Name == "CreateStream" || r.Operation.Name == "DeleteStream" {
+			if isAWSErr(r.Error, kinesis.ErrCodeLimitExceededException, "Rate exceeded for stream") {
+				r.Retryable = aws.Bool(true)
+			}
+		}
+	})
+
+	client.organizationsconn.Handlers.Retry.PushBack(func(r *request.Request) {
+		// Retry on the following error:
+		// ConcurrentModificationException: AWS Organizations can't complete your request because it conflicts with another attempt to modify the same entity. Try again later.
+		if isAWSErr(r.Error, organizations.ErrCodeConcurrentModificationException, "Try again later") {
+			r.Retryable = aws.Bool(true)
+		}
+	})
+
+	client.storagegatewayconn.Handlers.Retry.PushBack(func(r *request.Request) {
+		// InvalidGatewayRequestException: The specified gateway proxy network connection is busy.
+		if isAWSErr(r.Error, storagegateway.ErrCodeInvalidGatewayRequestException, "The specified gateway proxy network connection is busy") {
+			r.Retryable = aws.Bool(true)
+		}
+	})
 
 	if !c.SkipGetEC2Platforms {
 		supportedPlatforms, err := GetSupportedEC2Platforms(client.ec2conn)
@@ -628,123 +622,6 @@
 			log.Printf("[WARN] Unable to get supported EC2 platforms: %s", err)
 		} else {
 			client.supportedplatforms = supportedPlatforms
->>>>>>> bf023e66
-		}
-		route53Config.Region = aws.String(endpoints.UsGovWest1RegionID)
-	}
-
-	client.globalacceleratorconn = globalaccelerator.New(sess.Copy(globalAcceleratorConfig))
-	client.r53conn = route53.New(sess.Copy(route53Config))
-	client.shieldconn = shield.New(sess.Copy(shieldConfig))
-
-	// Workaround for https://github.com/aws/aws-sdk-go/issues/1376
-	client.kinesisconn.Handlers.Retry.PushBack(func(r *request.Request) {
-		if !strings.HasPrefix(r.Operation.Name, "Describe") && !strings.HasPrefix(r.Operation.Name, "List") {
-			return
-		}
-		err, ok := r.Error.(awserr.Error)
-		if !ok || err == nil {
-			return
-		}
-		if err.Code() == kinesis.ErrCodeLimitExceededException {
-			r.Retryable = aws.Bool(true)
-		}
-	})
-
-	// Workaround for https://github.com/aws/aws-sdk-go/issues/1472
-	client.appautoscalingconn.Handlers.Retry.PushBack(func(r *request.Request) {
-		if !strings.HasPrefix(r.Operation.Name, "Describe") && !strings.HasPrefix(r.Operation.Name, "List") {
-			return
-		}
-		err, ok := r.Error.(awserr.Error)
-		if !ok || err == nil {
-			return
-		}
-		if err.Code() == applicationautoscaling.ErrCodeFailedResourceAccessException {
-			r.Retryable = aws.Bool(true)
-		}
-	})
-
-	client.appsyncconn.Handlers.Retry.PushBack(func(r *request.Request) {
-		if r.Operation.Name == "CreateGraphqlApi" {
-			if isAWSErr(r.Error, appsync.ErrCodeConcurrentModificationException, "a GraphQL API creation is already in progress") {
-				r.Retryable = aws.Bool(true)
-			}
-		}
-	})
-
-	// See https://github.com/aws/aws-sdk-go/pull/1276
-	client.dynamodbconn.Handlers.Retry.PushBack(func(r *request.Request) {
-		if r.Operation.Name != "PutItem" && r.Operation.Name != "UpdateItem" && r.Operation.Name != "DeleteItem" {
-			return
-		}
-		if isAWSErr(r.Error, dynamodb.ErrCodeLimitExceededException, "Subscriber limit exceeded:") {
-			r.Retryable = aws.Bool(true)
-		}
-	})
-
-	client.ec2conn.Handlers.Retry.PushBack(func(r *request.Request) {
-		if r.Operation.Name == "CreateClientVpnEndpoint" {
-			if isAWSErr(r.Error, "OperationNotPermitted", "Endpoint cannot be created while another endpoint is being created") {
-				r.Retryable = aws.Bool(true)
-			}
-		}
-
-		if r.Operation.Name == "CreateVpnConnection" {
-			if isAWSErr(r.Error, "VpnConnectionLimitExceeded", "maximum number of mutating objects has been reached") {
-				r.Retryable = aws.Bool(true)
-			}
-		}
-
-		if r.Operation.Name == "CreateVpnGateway" {
-			if isAWSErr(r.Error, "VpnGatewayLimitExceeded", "maximum number of mutating objects has been reached") {
-				r.Retryable = aws.Bool(true)
-			}
-		}
-	})
-
-	client.kafkaconn.Handlers.Retry.PushBack(func(r *request.Request) {
-		if isAWSErr(r.Error, kafka.ErrCodeTooManyRequestsException, "Too Many Requests") {
-			r.Retryable = aws.Bool(true)
-		}
-	})
-
-	client.kinesisconn.Handlers.Retry.PushBack(func(r *request.Request) {
-		if r.Operation.Name == "CreateStream" {
-			if isAWSErr(r.Error, kinesis.ErrCodeLimitExceededException, "simultaneously be in CREATING or DELETING") {
-				r.Retryable = aws.Bool(true)
-			}
-		}
-		if r.Operation.Name == "CreateStream" || r.Operation.Name == "DeleteStream" {
-			if isAWSErr(r.Error, kinesis.ErrCodeLimitExceededException, "Rate exceeded for stream") {
-				r.Retryable = aws.Bool(true)
-			}
-		}
-	})
-
-	client.organizationsconn.Handlers.Retry.PushBack(func(r *request.Request) {
-		// Retry on the following error:
-		// ConcurrentModificationException: AWS Organizations can't complete your request because it conflicts with another attempt to modify the same entity. Try again later.
-		if isAWSErr(r.Error, organizations.ErrCodeConcurrentModificationException, "Try again later") {
-			r.Retryable = aws.Bool(true)
-		}
-	})
-
-	client.storagegatewayconn.Handlers.Retry.PushBack(func(r *request.Request) {
-		// InvalidGatewayRequestException: The specified gateway proxy network connection is busy.
-		if isAWSErr(r.Error, storagegateway.ErrCodeInvalidGatewayRequestException, "The specified gateway proxy network connection is busy") {
-			r.Retryable = aws.Bool(true)
-		}
-	})
-
-	if !c.SkipGetEC2Platforms {
-		supportedPlatforms, err := GetSupportedEC2Platforms(client.ec2conn)
-		if err != nil {
-			// We intentionally fail *silently* because there's a chance
-			// user just doesn't have ec2:DescribeAccountAttributes permissions
-			log.Printf("[WARN] Unable to get supported EC2 platforms: %s", err)
-		} else {
-			client.supportedplatforms = supportedPlatforms
 		}
 	}
 
