--- conflicted
+++ resolved
@@ -66,7 +66,6 @@
 * `mac_address` - The MAC address of the network interface.
 * `owner_id` - The AWS account ID of the owner of the network interface.
 * `private_dns_name` - The private DNS name of the network interface (IPv4).
-<<<<<<< HEAD
 * `description` - A description for the network interface.
 * `private_ips` - Set of private IPs assigned to the ENI.
 * `security_groups` - List of security groups attached to the ENI.
@@ -95,9 +94,7 @@
 * Apply again to update the stored state
 
 This process can also be used to remove IP addresses in addition to the option of manually removing them. Adding IP addresses in a manual fashion is more difficult because it requires knowledge of which addresses are available.
-=======
 * `tags_all` - A map of tags assigned to the resource, including those inherited from the provider [`default_tags` configuration block](/docs/providers/aws/index.html#default_tags-configuration-block).
->>>>>>> 6ff11f8f
 
 ## Import
 
