package provider

import (
	"context"
	"fmt"
	"log"
	"os"
	"regexp"
	"time"

	"github.com/aws/aws-sdk-go-v2/feature/ec2/imds"
	awsbase "github.com/hashicorp/aws-sdk-go-base/v2"
	"github.com/hashicorp/terraform-plugin-sdk/v2/diag"
	"github.com/hashicorp/terraform-plugin-sdk/v2/helper/schema"
	"github.com/hashicorp/terraform-plugin-sdk/v2/helper/validation"
	"github.com/hashicorp/terraform-provider-aws/internal/conns"
	"github.com/hashicorp/terraform-provider-aws/internal/experimental/nullable"
	"github.com/hashicorp/terraform-provider-aws/internal/service/accessanalyzer"
	"github.com/hashicorp/terraform-provider-aws/internal/service/account"
	"github.com/hashicorp/terraform-provider-aws/internal/service/acm"
	"github.com/hashicorp/terraform-provider-aws/internal/service/acmpca"
	"github.com/hashicorp/terraform-provider-aws/internal/service/amp"
	"github.com/hashicorp/terraform-provider-aws/internal/service/amplify"
	"github.com/hashicorp/terraform-provider-aws/internal/service/apigateway"
	"github.com/hashicorp/terraform-provider-aws/internal/service/apigatewayv2"
	"github.com/hashicorp/terraform-provider-aws/internal/service/appautoscaling"
	"github.com/hashicorp/terraform-provider-aws/internal/service/appconfig"
	"github.com/hashicorp/terraform-provider-aws/internal/service/appflow"
	"github.com/hashicorp/terraform-provider-aws/internal/service/appintegrations"
	"github.com/hashicorp/terraform-provider-aws/internal/service/applicationinsights"
	"github.com/hashicorp/terraform-provider-aws/internal/service/appmesh"
	"github.com/hashicorp/terraform-provider-aws/internal/service/apprunner"
	"github.com/hashicorp/terraform-provider-aws/internal/service/appstream"
	"github.com/hashicorp/terraform-provider-aws/internal/service/appsync"
	"github.com/hashicorp/terraform-provider-aws/internal/service/athena"
	"github.com/hashicorp/terraform-provider-aws/internal/service/autoscaling"
	"github.com/hashicorp/terraform-provider-aws/internal/service/autoscalingplans"
	"github.com/hashicorp/terraform-provider-aws/internal/service/backup"
	"github.com/hashicorp/terraform-provider-aws/internal/service/batch"
	"github.com/hashicorp/terraform-provider-aws/internal/service/budgets"
	"github.com/hashicorp/terraform-provider-aws/internal/service/ce"
	"github.com/hashicorp/terraform-provider-aws/internal/service/chime"
	"github.com/hashicorp/terraform-provider-aws/internal/service/cloud9"
	"github.com/hashicorp/terraform-provider-aws/internal/service/cloudcontrol"
	"github.com/hashicorp/terraform-provider-aws/internal/service/cloudformation"
	"github.com/hashicorp/terraform-provider-aws/internal/service/cloudfront"
	"github.com/hashicorp/terraform-provider-aws/internal/service/cloudhsmv2"
	"github.com/hashicorp/terraform-provider-aws/internal/service/cloudsearch"
	"github.com/hashicorp/terraform-provider-aws/internal/service/cloudtrail"
	"github.com/hashicorp/terraform-provider-aws/internal/service/cloudwatch"
	"github.com/hashicorp/terraform-provider-aws/internal/service/codeartifact"
	"github.com/hashicorp/terraform-provider-aws/internal/service/codebuild"
	"github.com/hashicorp/terraform-provider-aws/internal/service/codecommit"
	"github.com/hashicorp/terraform-provider-aws/internal/service/codepipeline"
	"github.com/hashicorp/terraform-provider-aws/internal/service/codestarconnections"
	"github.com/hashicorp/terraform-provider-aws/internal/service/codestarnotifications"
	"github.com/hashicorp/terraform-provider-aws/internal/service/cognitoidentity"
	"github.com/hashicorp/terraform-provider-aws/internal/service/cognitoidp"
	"github.com/hashicorp/terraform-provider-aws/internal/service/configservice"
	"github.com/hashicorp/terraform-provider-aws/internal/service/connect"
	"github.com/hashicorp/terraform-provider-aws/internal/service/cur"
	"github.com/hashicorp/terraform-provider-aws/internal/service/dataexchange"
	"github.com/hashicorp/terraform-provider-aws/internal/service/datapipeline"
	"github.com/hashicorp/terraform-provider-aws/internal/service/datasync"
	"github.com/hashicorp/terraform-provider-aws/internal/service/dax"
	"github.com/hashicorp/terraform-provider-aws/internal/service/deploy"
	"github.com/hashicorp/terraform-provider-aws/internal/service/detective"
	"github.com/hashicorp/terraform-provider-aws/internal/service/devicefarm"
	"github.com/hashicorp/terraform-provider-aws/internal/service/directconnect"
	"github.com/hashicorp/terraform-provider-aws/internal/service/dlm"
	"github.com/hashicorp/terraform-provider-aws/internal/service/dms"
	"github.com/hashicorp/terraform-provider-aws/internal/service/docdb"
	"github.com/hashicorp/terraform-provider-aws/internal/service/ds"
	"github.com/hashicorp/terraform-provider-aws/internal/service/dynamodb"
	"github.com/hashicorp/terraform-provider-aws/internal/service/ec2"
	"github.com/hashicorp/terraform-provider-aws/internal/service/ecr"
	"github.com/hashicorp/terraform-provider-aws/internal/service/ecrpublic"
	"github.com/hashicorp/terraform-provider-aws/internal/service/ecs"
	"github.com/hashicorp/terraform-provider-aws/internal/service/efs"
	"github.com/hashicorp/terraform-provider-aws/internal/service/eks"
	"github.com/hashicorp/terraform-provider-aws/internal/service/elasticache"
	"github.com/hashicorp/terraform-provider-aws/internal/service/elasticbeanstalk"
	"github.com/hashicorp/terraform-provider-aws/internal/service/elasticsearch"
	"github.com/hashicorp/terraform-provider-aws/internal/service/elastictranscoder"
	"github.com/hashicorp/terraform-provider-aws/internal/service/elb"
	"github.com/hashicorp/terraform-provider-aws/internal/service/elbv2"
	"github.com/hashicorp/terraform-provider-aws/internal/service/emr"
	"github.com/hashicorp/terraform-provider-aws/internal/service/emrcontainers"
	"github.com/hashicorp/terraform-provider-aws/internal/service/emrserverless"
	"github.com/hashicorp/terraform-provider-aws/internal/service/events"
	"github.com/hashicorp/terraform-provider-aws/internal/service/firehose"
	"github.com/hashicorp/terraform-provider-aws/internal/service/fis"
	"github.com/hashicorp/terraform-provider-aws/internal/service/fms"
	"github.com/hashicorp/terraform-provider-aws/internal/service/fsx"
	"github.com/hashicorp/terraform-provider-aws/internal/service/gamelift"
	"github.com/hashicorp/terraform-provider-aws/internal/service/glacier"
	"github.com/hashicorp/terraform-provider-aws/internal/service/globalaccelerator"
	"github.com/hashicorp/terraform-provider-aws/internal/service/glue"
	"github.com/hashicorp/terraform-provider-aws/internal/service/grafana"
	"github.com/hashicorp/terraform-provider-aws/internal/service/guardduty"
	"github.com/hashicorp/terraform-provider-aws/internal/service/iam"
	"github.com/hashicorp/terraform-provider-aws/internal/service/identitystore"
	"github.com/hashicorp/terraform-provider-aws/internal/service/imagebuilder"
	"github.com/hashicorp/terraform-provider-aws/internal/service/inspector"
	"github.com/hashicorp/terraform-provider-aws/internal/service/iot"
	"github.com/hashicorp/terraform-provider-aws/internal/service/kafka"
	"github.com/hashicorp/terraform-provider-aws/internal/service/kafkaconnect"
	"github.com/hashicorp/terraform-provider-aws/internal/service/kendra"
	"github.com/hashicorp/terraform-provider-aws/internal/service/keyspaces"
	"github.com/hashicorp/terraform-provider-aws/internal/service/kinesis"
	"github.com/hashicorp/terraform-provider-aws/internal/service/kinesisanalytics"
	"github.com/hashicorp/terraform-provider-aws/internal/service/kinesisanalyticsv2"
	"github.com/hashicorp/terraform-provider-aws/internal/service/kinesisvideo"
	"github.com/hashicorp/terraform-provider-aws/internal/service/kms"
	"github.com/hashicorp/terraform-provider-aws/internal/service/lakeformation"
	"github.com/hashicorp/terraform-provider-aws/internal/service/lambda"
	"github.com/hashicorp/terraform-provider-aws/internal/service/lexmodels"
	"github.com/hashicorp/terraform-provider-aws/internal/service/licensemanager"
	"github.com/hashicorp/terraform-provider-aws/internal/service/lightsail"
	"github.com/hashicorp/terraform-provider-aws/internal/service/location"
	"github.com/hashicorp/terraform-provider-aws/internal/service/logs"
	"github.com/hashicorp/terraform-provider-aws/internal/service/macie"
	"github.com/hashicorp/terraform-provider-aws/internal/service/macie2"
	"github.com/hashicorp/terraform-provider-aws/internal/service/mediaconvert"
	"github.com/hashicorp/terraform-provider-aws/internal/service/mediapackage"
	"github.com/hashicorp/terraform-provider-aws/internal/service/mediastore"
	"github.com/hashicorp/terraform-provider-aws/internal/service/memorydb"
	"github.com/hashicorp/terraform-provider-aws/internal/service/meta"
	"github.com/hashicorp/terraform-provider-aws/internal/service/mq"
	"github.com/hashicorp/terraform-provider-aws/internal/service/mwaa"
	"github.com/hashicorp/terraform-provider-aws/internal/service/neptune"
	"github.com/hashicorp/terraform-provider-aws/internal/service/networkfirewall"
	"github.com/hashicorp/terraform-provider-aws/internal/service/networkmanager"
	"github.com/hashicorp/terraform-provider-aws/internal/service/opensearch"
	"github.com/hashicorp/terraform-provider-aws/internal/service/opsworks"
	"github.com/hashicorp/terraform-provider-aws/internal/service/organizations"
	"github.com/hashicorp/terraform-provider-aws/internal/service/outposts"
	"github.com/hashicorp/terraform-provider-aws/internal/service/pinpoint"
	"github.com/hashicorp/terraform-provider-aws/internal/service/pricing"
	"github.com/hashicorp/terraform-provider-aws/internal/service/qldb"
	"github.com/hashicorp/terraform-provider-aws/internal/service/quicksight"
	"github.com/hashicorp/terraform-provider-aws/internal/service/ram"
	"github.com/hashicorp/terraform-provider-aws/internal/service/rds"
	"github.com/hashicorp/terraform-provider-aws/internal/service/redshift"
	"github.com/hashicorp/terraform-provider-aws/internal/service/redshiftdata"
	"github.com/hashicorp/terraform-provider-aws/internal/service/redshiftserverless"
	"github.com/hashicorp/terraform-provider-aws/internal/service/resourcegroups"
	"github.com/hashicorp/terraform-provider-aws/internal/service/resourcegroupstaggingapi"
	"github.com/hashicorp/terraform-provider-aws/internal/service/rolesanywhere"
	"github.com/hashicorp/terraform-provider-aws/internal/service/route53"
	"github.com/hashicorp/terraform-provider-aws/internal/service/route53domains"
	"github.com/hashicorp/terraform-provider-aws/internal/service/route53recoverycontrolconfig"
	"github.com/hashicorp/terraform-provider-aws/internal/service/route53recoveryreadiness"
	"github.com/hashicorp/terraform-provider-aws/internal/service/route53resolver"
	"github.com/hashicorp/terraform-provider-aws/internal/service/rum"
	"github.com/hashicorp/terraform-provider-aws/internal/service/s3"
	"github.com/hashicorp/terraform-provider-aws/internal/service/s3control"
	"github.com/hashicorp/terraform-provider-aws/internal/service/s3outposts"
	"github.com/hashicorp/terraform-provider-aws/internal/service/sagemaker"
	"github.com/hashicorp/terraform-provider-aws/internal/service/schemas"
	"github.com/hashicorp/terraform-provider-aws/internal/service/secretsmanager"
	"github.com/hashicorp/terraform-provider-aws/internal/service/securityhub"
	"github.com/hashicorp/terraform-provider-aws/internal/service/serverlessrepo"
	"github.com/hashicorp/terraform-provider-aws/internal/service/servicecatalog"
	"github.com/hashicorp/terraform-provider-aws/internal/service/servicediscovery"
	"github.com/hashicorp/terraform-provider-aws/internal/service/servicequotas"
	"github.com/hashicorp/terraform-provider-aws/internal/service/ses"
	"github.com/hashicorp/terraform-provider-aws/internal/service/sfn"
	"github.com/hashicorp/terraform-provider-aws/internal/service/shield"
	"github.com/hashicorp/terraform-provider-aws/internal/service/signer"
	"github.com/hashicorp/terraform-provider-aws/internal/service/simpledb"
	"github.com/hashicorp/terraform-provider-aws/internal/service/sns"
	"github.com/hashicorp/terraform-provider-aws/internal/service/sqs"
	"github.com/hashicorp/terraform-provider-aws/internal/service/ssm"
	"github.com/hashicorp/terraform-provider-aws/internal/service/ssoadmin"
	"github.com/hashicorp/terraform-provider-aws/internal/service/storagegateway"
	"github.com/hashicorp/terraform-provider-aws/internal/service/sts"
	"github.com/hashicorp/terraform-provider-aws/internal/service/swf"
	"github.com/hashicorp/terraform-provider-aws/internal/service/synthetics"
	"github.com/hashicorp/terraform-provider-aws/internal/service/timestreamwrite"
	"github.com/hashicorp/terraform-provider-aws/internal/service/transcribe"
	"github.com/hashicorp/terraform-provider-aws/internal/service/transfer"
	"github.com/hashicorp/terraform-provider-aws/internal/service/waf"
	"github.com/hashicorp/terraform-provider-aws/internal/service/wafregional"
	"github.com/hashicorp/terraform-provider-aws/internal/service/wafv2"
	"github.com/hashicorp/terraform-provider-aws/internal/service/worklink"
	"github.com/hashicorp/terraform-provider-aws/internal/service/workspaces"
	"github.com/hashicorp/terraform-provider-aws/internal/service/xray"
	tftags "github.com/hashicorp/terraform-provider-aws/internal/tags"
	"github.com/hashicorp/terraform-provider-aws/internal/verify"
	"github.com/hashicorp/terraform-provider-aws/names"
)

// New returns a new, initialized Terraform Plugin SDK v2-style provider instance.
// The provider instance is fully configured once the `ConfigureContextFunc` has been called.
func New(_ context.Context) (*schema.Provider, error) {
	// The actual provider
	provider := &schema.Provider{
		// This schema must match exactly the Terraform Protocol v6 (Terraform Plugin Framework) provider's schema.
		// Notably the attributes can have no Default values.
		Schema: map[string]*schema.Schema{
			"access_key": {
				Type:     schema.TypeString,
				Optional: true,
				Description: "The access key for API operations. You can retrieve this\n" +
					"from the 'Security & Credentials' section of the AWS console.",
			},
			"allowed_account_ids": {
				Type:          schema.TypeSet,
				Elem:          &schema.Schema{Type: schema.TypeString},
				Optional:      true,
				ConflictsWith: []string{"forbidden_account_ids"},
				Set:           schema.HashString,
			},
			"assume_role":                   assumeRoleSchema(),
			"assume_role_with_web_identity": assumeRoleWithWebIdentitySchema(),
			"custom_ca_bundle": {
				Type:     schema.TypeString,
				Optional: true,
				Description: "File containing custom root and intermediate certificates. " +
					"Can also be configured using the `AWS_CA_BUNDLE` environment variable. " +
					"(Setting `ca_bundle` in the shared config file is not supported.)",
			},
			"default_tags": {
				Type:        schema.TypeList,
				Optional:    true,
				MaxItems:    1,
				Description: "Configuration block with settings to default resource tags across all resources.",
				Elem: &schema.Resource{
					Schema: map[string]*schema.Schema{
						"tags": {
							Type:        schema.TypeMap,
							Optional:    true,
							Elem:        &schema.Schema{Type: schema.TypeString},
							Description: "Resource tags to default across all resources",
						},
					},
				},
			},
			"ec2_metadata_service_endpoint": {
				Type:     schema.TypeString,
				Optional: true,
				Description: "Address of the EC2 metadata service endpoint to use. " +
					"Can also be configured using the `AWS_EC2_METADATA_SERVICE_ENDPOINT` environment variable.",
			},
			"ec2_metadata_service_endpoint_mode": {
				Type:     schema.TypeString,
				Optional: true,
				Description: "Protocol to use with EC2 metadata service endpoint." +
					"Valid values are `IPv4` and `IPv6`. Can also be configured using the `AWS_EC2_METADATA_SERVICE_ENDPOINT_MODE` environment variable.",
			},
			"endpoints": endpointsSchema(),
			"forbidden_account_ids": {
				Type:          schema.TypeSet,
				Elem:          &schema.Schema{Type: schema.TypeString},
				Optional:      true,
				ConflictsWith: []string{"allowed_account_ids"},
				Set:           schema.HashString,
			},
			"http_proxy": {
				Type:     schema.TypeString,
				Optional: true,
				Description: "The address of an HTTP proxy to use when accessing the AWS API. " +
					"Can also be configured using the `HTTP_PROXY` or `HTTPS_PROXY` environment variables.",
			},
			"ignore_tags": {
				Type:        schema.TypeList,
				Optional:    true,
				MaxItems:    1,
				Description: "Configuration block with settings to ignore resource tags across all resources.",
				Elem: &schema.Resource{
					Schema: map[string]*schema.Schema{
						"keys": {
							Type:        schema.TypeSet,
							Optional:    true,
							Elem:        &schema.Schema{Type: schema.TypeString},
							Set:         schema.HashString,
							Description: "Resource tag keys to ignore across all resources.",
						},
						"key_prefixes": {
							Type:        schema.TypeSet,
							Optional:    true,
							Elem:        &schema.Schema{Type: schema.TypeString},
							Set:         schema.HashString,
							Description: "Resource tag key prefixes to ignore across all resources.",
						},
					},
				},
			},
			"insecure": {
				Type:     schema.TypeBool,
				Optional: true,
				Description: "Explicitly allow the provider to perform \"insecure\" SSL requests. If omitted, " +
					"default value is `false`",
			},
			"max_retries": {
				Type:     schema.TypeInt,
				Optional: true,
				Description: "The maximum number of times an AWS API request is\n" +
					"being executed. If the API request still fails, an error is\n" +
					"thrown.",
			},
			"profile": {
				Type:     schema.TypeString,
				Optional: true,
				Description: "The profile for API operations. If not set, the default profile\n" +
					"created with `aws configure` will be used.",
			},
			"region": {
				Type:     schema.TypeString,
				Optional: true,
				Description: "The region where AWS operations will take place. Examples\n" +
					"are us-east-1, us-west-2, etc.", // lintignore:AWSAT003,
			},
			"s3_force_path_style": {
				Type:       schema.TypeBool,
				Optional:   true,
				Deprecated: "Use s3_use_path_style instead.",
				Description: "Set this to true to enable the request to use path-style addressing,\n" +
					"i.e., https://s3.amazonaws.com/BUCKET/KEY. By default, the S3 client will\n" +
					"use virtual hosted bucket addressing when possible\n" +
					"(https://BUCKET.s3.amazonaws.com/KEY). Specific to the Amazon S3 service.",
			},
			"s3_use_path_style": {
				Type:     schema.TypeBool,
				Optional: true,
				Description: "Set this to true to enable the request to use path-style addressing,\n" +
					"i.e., https://s3.amazonaws.com/BUCKET/KEY. By default, the S3 client will\n" +
					"use virtual hosted bucket addressing when possible\n" +
					"(https://BUCKET.s3.amazonaws.com/KEY). Specific to the Amazon S3 service.",
			},
			"secret_key": {
				Type:     schema.TypeString,
				Optional: true,
				Description: "The secret key for API operations. You can retrieve this\n" +
					"from the 'Security & Credentials' section of the AWS console.",
			},
			"shared_config_files": {
				Type:        schema.TypeList,
				Optional:    true,
				Description: "List of paths to shared config files. If not set, defaults to [~/.aws/config].",
				Elem:        &schema.Schema{Type: schema.TypeString},
			},
			"shared_credentials_file": {
				Type:          schema.TypeString,
				Optional:      true,
				Deprecated:    "Use shared_credentials_files instead.",
				ConflictsWith: []string{"shared_credentials_files"},
				Description:   "The path to the shared credentials file. If not set, defaults to ~/.aws/credentials.",
			},
			"shared_credentials_files": {
				Type:          schema.TypeList,
				Optional:      true,
				ConflictsWith: []string{"shared_credentials_file"},
				Description:   "List of paths to shared credentials files. If not set, defaults to [~/.aws/credentials].",
				Elem:          &schema.Schema{Type: schema.TypeString},
			},
			"skip_credentials_validation": {
				Type:     schema.TypeBool,
				Optional: true,
				Description: "Skip the credentials validation via STS API. " +
					"Used for AWS API implementations that do not have STS available/implemented.",
			},
			"skip_get_ec2_platforms": {
				Type:     schema.TypeBool,
				Optional: true,
				Description: "Skip getting the supported EC2 platforms. " +
					"Used by users that don't have ec2:DescribeAccountAttributes permissions.",
			},
			"skip_metadata_api_check": {
				Type:         nullable.TypeNullableBool,
				Optional:     true,
				ValidateFunc: nullable.ValidateTypeStringNullableBool,
				Description: "Skip the AWS Metadata API check. " +
					"Used for AWS API implementations that do not have a metadata api endpoint.",
			},
			"skip_region_validation": {
				Type:     schema.TypeBool,
				Optional: true,
				Description: "Skip static validation of region name. " +
					"Used by users of alternative AWS-like APIs or users w/ access to regions that are not public (yet).",
			},
			"skip_requesting_account_id": {
				Type:     schema.TypeBool,
				Optional: true,
				Description: "Skip requesting the account ID. " +
					"Used for AWS API implementations that do not have IAM/STS API and/or metadata API.",
			},
			"sts_region": {
				Type:     schema.TypeString,
				Optional: true,
				Description: "The region where AWS STS operations will take place. Examples\n" +
					"are us-east-1 and us-west-2.", // lintignore:AWSAT003,
			},
			"token": {
				Type:     schema.TypeString,
				Optional: true,
				Description: "session token. A session token is only required if you are\n" +
					"using temporary security credentials.",
			},
			"use_dualstack_endpoint": {
				Type:        schema.TypeBool,
				Optional:    true,
				Description: "Resolve an endpoint with DualStack capability",
			},
			"use_fips_endpoint": {
				Type:        schema.TypeBool,
				Optional:    true,
				Description: "Resolve an endpoint with FIPS capability",
			},
		},

		DataSourcesMap: map[string]*schema.Resource{
			"aws_acm_certificate": acm.DataSourceCertificate(),

			"aws_acmpca_certificate_authority": acmpca.DataSourceCertificateAuthority(),
			"aws_acmpca_certificate":           acmpca.DataSourceCertificate(),

			"aws_api_gateway_api_key":     apigateway.DataSourceAPIKey(),
			"aws_api_gateway_domain_name": apigateway.DataSourceDomainName(),
			"aws_api_gateway_export":      apigateway.DataSourceExport(),
			"aws_api_gateway_resource":    apigateway.DataSourceResource(),
			"aws_api_gateway_rest_api":    apigateway.DataSourceRestAPI(),
			"aws_api_gateway_sdk":         apigateway.DataSourceSdk(),
			"aws_api_gateway_vpc_link":    apigateway.DataSourceVPCLink(),

			"aws_apigatewayv2_api":    apigatewayv2.DataSourceAPI(),
			"aws_apigatewayv2_apis":   apigatewayv2.DataSourceAPIs(),
			"aws_apigatewayv2_export": apigatewayv2.DataSourceExport(),

			"aws_appmesh_mesh":            appmesh.DataSourceMesh(),
			"aws_appmesh_virtual_service": appmesh.DataSourceVirtualService(),

			"aws_autoscaling_group":    autoscaling.DataSourceGroup(),
			"aws_autoscaling_groups":   autoscaling.DataSourceGroups(),
			"aws_launch_configuration": autoscaling.DataSourceLaunchConfiguration(),

			"aws_backup_framework":   backup.DataSourceFramework(),
			"aws_backup_plan":        backup.DataSourcePlan(),
			"aws_backup_report_plan": backup.DataSourceReportPlan(),
			"aws_backup_selection":   backup.DataSourceSelection(),
			"aws_backup_vault":       backup.DataSourceVault(),

			"aws_batch_compute_environment": batch.DataSourceComputeEnvironment(),
			"aws_batch_job_queue":           batch.DataSourceJobQueue(),
			"aws_batch_scheduling_policy":   batch.DataSourceSchedulingPolicy(),

			"aws_ce_cost_category": ce.DataSourceCostCategory(),
			"aws_ce_tags":          ce.DataSourceTags(),

			"aws_cloudcontrolapi_resource": cloudcontrol.DataSourceResource(),

			"aws_cloudformation_export": cloudformation.DataSourceExport(),
			"aws_cloudformation_stack":  cloudformation.DataSourceStack(),
			"aws_cloudformation_type":   cloudformation.DataSourceType(),

			"aws_cloudfront_cache_policy":                   cloudfront.DataSourceCachePolicy(),
			"aws_cloudfront_distribution":                   cloudfront.DataSourceDistribution(),
			"aws_cloudfront_function":                       cloudfront.DataSourceFunction(),
			"aws_cloudfront_log_delivery_canonical_user_id": cloudfront.DataSourceLogDeliveryCanonicalUserID(),
			"aws_cloudfront_origin_access_identities":       cloudfront.DataSourceOriginAccessIdentities(),
			"aws_cloudfront_origin_access_identity":         cloudfront.DataSourceOriginAccessIdentity(),
			"aws_cloudfront_origin_request_policy":          cloudfront.DataSourceOriginRequestPolicy(),
			"aws_cloudfront_realtime_log_config":            cloudfront.DataSourceRealtimeLogConfig(),
			"aws_cloudfront_response_headers_policy":        cloudfront.DataSourceResponseHeadersPolicy(),

			"aws_cloudhsm_v2_cluster": cloudhsmv2.DataSourceCluster(),

			"aws_cloudtrail_service_account": cloudtrail.DataSourceServiceAccount(),

			"aws_cloudwatch_event_bus":        events.DataSourceBus(),
			"aws_cloudwatch_event_connection": events.DataSourceConnection(),
			"aws_cloudwatch_event_source":     events.DataSourceSource(),

			"aws_cloudwatch_log_group":  logs.DataSourceGroup(),
			"aws_cloudwatch_log_groups": logs.DataSourceGroups(),

			"aws_codeartifact_authorization_token": codeartifact.DataSourceAuthorizationToken(),
			"aws_codeartifact_repository_endpoint": codeartifact.DataSourceRepositoryEndpoint(),

			"aws_codecommit_approval_rule_template": codecommit.DataSourceApprovalRuleTemplate(),
			"aws_codecommit_repository":             codecommit.DataSourceRepository(),

			"aws_codestarconnections_connection": codestarconnections.DataSourceConnection(),

			"aws_cognito_user_pool_client":              cognitoidp.DataSourceUserPoolClient(),
			"aws_cognito_user_pool_clients":             cognitoidp.DataSourceUserPoolClients(),
			"aws_cognito_user_pool_signing_certificate": cognitoidp.DataSourceUserPoolSigningCertificate(),
			"aws_cognito_user_pools":                    cognitoidp.DataSourceUserPools(),

			"aws_connect_bot_association":             connect.DataSourceBotAssociation(),
			"aws_connect_contact_flow":                connect.DataSourceContactFlow(),
			"aws_connect_contact_flow_module":         connect.DataSourceContactFlowModule(),
			"aws_connect_hours_of_operation":          connect.DataSourceHoursOfOperation(),
			"aws_connect_instance":                    connect.DataSourceInstance(),
			"aws_connect_lambda_function_association": connect.DataSourceLambdaFunctionAssociation(),
			"aws_connect_prompt":                      connect.DataSourcePrompt(),
			"aws_connect_queue":                       connect.DataSourceQueue(),
			"aws_connect_quick_connect":               connect.DataSourceQuickConnect(),
			"aws_connect_routing_profile":             connect.DataSourceRoutingProfile(),
			"aws_connect_security_profile":            connect.DataSourceSecurityProfile(),
			"aws_connect_user_hierarchy_group":        connect.DataSourceUserHierarchyGroup(),
			"aws_connect_user_hierarchy_structure":    connect.DataSourceUserHierarchyStructure(),

			"aws_cur_report_definition": cur.DataSourceReportDefinition(),

			"aws_datapipeline_pipeline":            datapipeline.DataSourcePipeline(),
			"aws_datapipeline_pipeline_definition": datapipeline.DataSourcePipelineDefinition(),

			"aws_docdb_engine_version":        docdb.DataSourceEngineVersion(),
			"aws_docdb_orderable_db_instance": docdb.DataSourceOrderableDBInstance(),

			"aws_dx_connection": directconnect.DataSourceConnection(),
			"aws_dx_gateway":    directconnect.DataSourceGateway(),
			"aws_dx_location":   directconnect.DataSourceLocation(),
			"aws_dx_locations":  directconnect.DataSourceLocations(),

			"aws_directory_service_directory": ds.DataSourceDirectory(),

			"aws_dynamodb_table": dynamodb.DataSourceTable(),

			"aws_ami":                                        ec2.DataSourceAMI(),
			"aws_ami_ids":                                    ec2.DataSourceAMIIDs(),
			"aws_availability_zone":                          ec2.DataSourceAvailabilityZone(),
			"aws_availability_zones":                         ec2.DataSourceAvailabilityZones(),
			"aws_customer_gateway":                           ec2.DataSourceCustomerGateway(),
			"aws_ebs_default_kms_key":                        ec2.DataSourceEBSDefaultKMSKey(),
			"aws_ebs_encryption_by_default":                  ec2.DataSourceEBSEncryptionByDefault(),
			"aws_ebs_snapshot":                               ec2.DataSourceEBSSnapshot(),
			"aws_ebs_snapshot_ids":                           ec2.DataSourceEBSSnapshotIDs(),
			"aws_ebs_volume":                                 ec2.DataSourceEBSVolume(),
			"aws_ebs_volumes":                                ec2.DataSourceEBSVolumes(),
			"aws_ec2_client_vpn_endpoint":                    ec2.DataSourceClientVPNEndpoint(),
			"aws_ec2_coip_pool":                              ec2.DataSourceCoIPPool(),
			"aws_ec2_coip_pools":                             ec2.DataSourceCoIPPools(),
			"aws_ec2_host":                                   ec2.DataSourceHost(),
			"aws_ec2_instance_type_offering":                 ec2.DataSourceInstanceTypeOffering(),
			"aws_ec2_instance_type_offerings":                ec2.DataSourceInstanceTypeOfferings(),
			"aws_ec2_instance_type":                          ec2.DataSourceInstanceType(),
			"aws_ec2_instance_types":                         ec2.DataSourceInstanceTypes(),
			"aws_ec2_local_gateway_route_table":              ec2.DataSourceLocalGatewayRouteTable(),
			"aws_ec2_local_gateway_route_tables":             ec2.DataSourceLocalGatewayRouteTables(),
			"aws_ec2_local_gateway_virtual_interface":        ec2.DataSourceLocalGatewayVirtualInterface(),
			"aws_ec2_local_gateway_virtual_interface_group":  ec2.DataSourceLocalGatewayVirtualInterfaceGroup(),
			"aws_ec2_local_gateway_virtual_interface_groups": ec2.DataSourceLocalGatewayVirtualInterfaceGroups(),
			"aws_ec2_local_gateway":                          ec2.DataSourceLocalGateway(),
			"aws_ec2_local_gateways":                         ec2.DataSourceLocalGateways(),
			"aws_ec2_managed_prefix_list":                    ec2.DataSourceManagedPrefixList(),
			"aws_ec2_serial_console_access":                  ec2.DataSourceSerialConsoleAccess(),
			"aws_ec2_spot_price":                             ec2.DataSourceSpotPrice(),
			"aws_ec2_transit_gateway":                        ec2.DataSourceTransitGateway(),
			"aws_ec2_transit_gateway_connect":                ec2.DataSourceTransitGatewayConnect(),
			"aws_ec2_transit_gateway_connect_peer":           ec2.DataSourceTransitGatewayConnectPeer(),
			"aws_ec2_transit_gateway_dx_gateway_attachment":  ec2.DataSourceTransitGatewayDxGatewayAttachment(),
			"aws_ec2_transit_gateway_multicast_domain":       ec2.DataSourceTransitGatewayMulticastDomain(),
			"aws_ec2_transit_gateway_peering_attachment":     ec2.DataSourceTransitGatewayPeeringAttachment(),
			"aws_ec2_transit_gateway_route_table":            ec2.DataSourceTransitGatewayRouteTable(),
			"aws_ec2_transit_gateway_route_tables":           ec2.DataSourceTransitGatewayRouteTables(),
			"aws_ec2_transit_gateway_vpc_attachment":         ec2.DataSourceTransitGatewayVPCAttachment(),
			"aws_ec2_transit_gateway_vpc_attachments":        ec2.DataSourceTransitGatewayVPCAttachments(),
			"aws_ec2_transit_gateway_vpn_attachment":         ec2.DataSourceTransitGatewayVPNAttachment(),
			"aws_eip":                                        ec2.DataSourceEIP(),
			"aws_eips":                                       ec2.DataSourceEIPs(),
			"aws_instance":                                   ec2.DataSourceInstance(),
			"aws_instances":                                  ec2.DataSourceInstances(),
			"aws_internet_gateway":                           ec2.DataSourceInternetGateway(),
			"aws_key_pair":                                   ec2.DataSourceKeyPair(),
			"aws_launch_template":                            ec2.DataSourceLaunchTemplate(),
			"aws_nat_gateway":                                ec2.DataSourceNATGateway(),
			"aws_nat_gateways":                               ec2.DataSourceNATGateways(),
			"aws_network_acls":                               ec2.DataSourceNetworkACLs(),
			"aws_network_interface":                          ec2.DataSourceNetworkInterface(),
			"aws_network_interfaces":                         ec2.DataSourceNetworkInterfaces(),
			"aws_prefix_list":                                ec2.DataSourcePrefixList(),
			"aws_route_table":                                ec2.DataSourceRouteTable(),
			"aws_route_tables":                               ec2.DataSourceRouteTables(),
			"aws_route":                                      ec2.DataSourceRoute(),
			"aws_security_group":                             ec2.DataSourceSecurityGroup(),
			"aws_security_groups":                            ec2.DataSourceSecurityGroups(),
			"aws_subnet_ids":                                 ec2.DataSourceSubnetIDs(),
			"aws_subnet":                                     ec2.DataSourceSubnet(),
			"aws_subnets":                                    ec2.DataSourceSubnets(),
			"aws_vpc_dhcp_options":                           ec2.DataSourceVPCDHCPOptions(),
			"aws_vpc_endpoint_service":                       ec2.DataSourceVPCEndpointService(),
			"aws_vpc_endpoint":                               ec2.DataSourceVPCEndpoint(),
			"aws_vpc_ipam_pool":                              ec2.DataSourceIPAMPool(),
			"aws_vpc_ipam_preview_next_cidr":                 ec2.DataSourceIPAMPreviewNextCIDR(),
			"aws_vpc_peering_connection":                     ec2.DataSourceVPCPeeringConnection(),
			"aws_vpc_peering_connections":                    ec2.DataSourceVPCPeeringConnections(),
			"aws_vpc":                                        ec2.DataSourceVPC(),
			"aws_vpcs":                                       ec2.DataSourceVPCs(),
			"aws_vpn_gateway":                                ec2.DataSourceVPNGateway(),

			"aws_ecr_authorization_token": ecr.DataSourceAuthorizationToken(),
			"aws_ecr_image":               ecr.DataSourceImage(),
			"aws_ecr_repository":          ecr.DataSourceRepository(),

			"aws_ecrpublic_authorization_token": ecrpublic.DataSourceAuthorizationToken(),

			"aws_ecs_cluster":              ecs.DataSourceCluster(),
			"aws_ecs_container_definition": ecs.DataSourceContainerDefinition(),
			"aws_ecs_service":              ecs.DataSourceService(),
			"aws_ecs_task_definition":      ecs.DataSourceTaskDefinition(),

			"aws_efs_access_point":  efs.DataSourceAccessPoint(),
			"aws_efs_access_points": efs.DataSourceAccessPoints(),
			"aws_efs_file_system":   efs.DataSourceFileSystem(),
			"aws_efs_mount_target":  efs.DataSourceMountTarget(),

			"aws_eks_addon":         eks.DataSourceAddon(),
			"aws_eks_addon_version": eks.DataSourceAddonVersion(),
			"aws_eks_cluster":       eks.DataSourceCluster(),
			"aws_eks_clusters":      eks.DataSourceClusters(),
			"aws_eks_cluster_auth":  eks.DataSourceClusterAuth(),
			"aws_eks_node_group":    eks.DataSourceNodeGroup(),
			"aws_eks_node_groups":   eks.DataSourceNodeGroups(),

			"aws_elasticache_cluster":           elasticache.DataSourceCluster(),
			"aws_elasticache_replication_group": elasticache.DataSourceReplicationGroup(),
			"aws_elasticache_user":              elasticache.DataSourceUser(),

			"aws_elastic_beanstalk_application":    elasticbeanstalk.DataSourceApplication(),
			"aws_elastic_beanstalk_hosted_zone":    elasticbeanstalk.DataSourceHostedZone(),
			"aws_elastic_beanstalk_solution_stack": elasticbeanstalk.DataSourceSolutionStack(),

			"aws_elasticsearch_domain": elasticsearch.DataSourceDomain(),

			"aws_elb":                 elb.DataSourceLoadBalancer(),
			"aws_elb_hosted_zone_id":  elb.DataSourceHostedZoneID(),
			"aws_elb_service_account": elb.DataSourceServiceAccount(),

			// Adding the Aliases for the ALB -> LB Rename
			"aws_alb":               elbv2.DataSourceLoadBalancer(),
			"aws_alb_listener":      elbv2.DataSourceListener(),
			"aws_alb_target_group":  elbv2.DataSourceTargetGroup(),
			"aws_lb":                elbv2.DataSourceLoadBalancer(),
			"aws_lb_hosted_zone_id": elbv2.DataSourceHostedZoneID(),
			"aws_lb_listener":       elbv2.DataSourceListener(),
			"aws_lb_target_group":   elbv2.DataSourceTargetGroup(),

			"aws_emr_release_labels": emr.DataSourceReleaseLabels(),

			"aws_emrcontainers_virtual_cluster": emrcontainers.DataSourceVirtualCluster(),

			"aws_kinesis_firehose_delivery_stream": firehose.DataSourceDeliveryStream(),

			"aws_globalaccelerator_accelerator": globalaccelerator.DataSourceAccelerator(),

			"aws_glue_connection":                       glue.DataSourceConnection(),
			"aws_glue_data_catalog_encryption_settings": glue.DataSourceDataCatalogEncryptionSettings(),
			"aws_glue_script":                           glue.DataSourceScript(),

			"aws_grafana_workspace": grafana.DataSourceWorkspace(),

			"aws_guardduty_detector": guardduty.DataSourceDetector(),

			"aws_iam_account_alias":           iam.DataSourceAccountAlias(),
			"aws_iam_group":                   iam.DataSourceGroup(),
			"aws_iam_instance_profile":        iam.DataSourceInstanceProfile(),
			"aws_iam_instance_profiles":       iam.DataSourceInstanceProfiles(),
			"aws_iam_openid_connect_provider": iam.DataSourceOpenIDConnectProvider(),
			"aws_iam_policy":                  iam.DataSourcePolicy(),
			"aws_iam_policy_document":         iam.DataSourcePolicyDocument(),
			"aws_iam_role":                    iam.DataSourceRole(),
			"aws_iam_roles":                   iam.DataSourceRoles(),
			"aws_iam_saml_provider":           iam.DataSourceSAMLProvider(),
			"aws_iam_server_certificate":      iam.DataSourceServerCertificate(),
			"aws_iam_session_context":         iam.DataSourceSessionContext(),
			"aws_iam_user":                    iam.DataSourceUser(),
			"aws_iam_user_ssh_key":            iam.DataSourceUserSSHKey(),
			"aws_iam_users":                   iam.DataSourceUsers(),

			"aws_identitystore_group": identitystore.DataSourceGroup(),
			"aws_identitystore_user":  identitystore.DataSourceUser(),

			"aws_imagebuilder_component":                     imagebuilder.DataSourceComponent(),
			"aws_imagebuilder_components":                    imagebuilder.DataSourceComponents(),
			"aws_imagebuilder_container_recipe":              imagebuilder.DataSourceContainerRecipe(),
			"aws_imagebuilder_container_recipes":             imagebuilder.DataSourceContainerRecipes(),
			"aws_imagebuilder_distribution_configuration":    imagebuilder.DataSourceDistributionConfiguration(),
			"aws_imagebuilder_distribution_configurations":   imagebuilder.DataSourceDistributionConfigurations(),
			"aws_imagebuilder_image":                         imagebuilder.DataSourceImage(),
			"aws_imagebuilder_image_pipeline":                imagebuilder.DataSourceImagePipeline(),
			"aws_imagebuilder_image_pipelines":               imagebuilder.DataSourceImagePipelines(),
			"aws_imagebuilder_image_recipe":                  imagebuilder.DataSourceImageRecipe(),
			"aws_imagebuilder_image_recipes":                 imagebuilder.DataSourceImageRecipes(),
			"aws_imagebuilder_infrastructure_configuration":  imagebuilder.DataSourceInfrastructureConfiguration(),
			"aws_imagebuilder_infrastructure_configurations": imagebuilder.DataSourceInfrastructureConfigurations(),

			"aws_inspector_rules_packages": inspector.DataSourceRulesPackages(),

			"aws_iot_endpoint": iot.DataSourceEndpoint(),

			"aws_msk_broker_nodes":  kafka.DataSourceBrokerNodes(),
			"aws_msk_cluster":       kafka.DataSourceCluster(),
			"aws_msk_configuration": kafka.DataSourceConfiguration(),
			"aws_msk_kafka_version": kafka.DataSourceVersion(),

			"aws_mskconnect_connector":            kafkaconnect.DataSourceConnector(),
			"aws_mskconnect_custom_plugin":        kafkaconnect.DataSourceCustomPlugin(),
			"aws_mskconnect_worker_configuration": kafkaconnect.DataSourceWorkerConfiguration(),

			"aws_kendra_experience":                   kendra.DataSourceExperience(),
			"aws_kendra_faq":                          kendra.DataSourceFaq(),
			"aws_kendra_index":                        kendra.DataSourceIndex(),
			"aws_kendra_query_suggestions_block_list": kendra.DataSourceQuerySuggestionsBlockList(),
			"aws_kendra_thesaurus":                    kendra.DataSourceThesaurus(),

			"aws_kinesis_stream":          kinesis.DataSourceStream(),
			"aws_kinesis_stream_consumer": kinesis.DataSourceStreamConsumer(),

			"aws_kms_alias":      kms.DataSourceAlias(),
			"aws_kms_ciphertext": kms.DataSourceCiphertext(),
			"aws_kms_key":        kms.DataSourceKey(),
			"aws_kms_public_key": kms.DataSourcePublicKey(),
			"aws_kms_secret":     kms.DataSourceSecret(),
			"aws_kms_secrets":    kms.DataSourceSecrets(),

			"aws_lakeformation_data_lake_settings": lakeformation.DataSourceDataLakeSettings(),
			"aws_lakeformation_permissions":        lakeformation.DataSourcePermissions(),
			"aws_lakeformation_resource":           lakeformation.DataSourceResource(),

			"aws_lambda_alias":               lambda.DataSourceAlias(),
			"aws_lambda_code_signing_config": lambda.DataSourceCodeSigningConfig(),
			"aws_lambda_function_url":        lambda.DataSourceFunctionURL(),
			"aws_lambda_function":            lambda.DataSourceFunction(),
			"aws_lambda_invocation":          lambda.DataSourceInvocation(),
			"aws_lambda_layer_version":       lambda.DataSourceLayerVersion(),

			"aws_lex_bot":       lexmodels.DataSourceBot(),
			"aws_lex_bot_alias": lexmodels.DataSourceBotAlias(),
			"aws_lex_intent":    lexmodels.DataSourceIntent(),
			"aws_lex_slot_type": lexmodels.DataSourceSlotType(),

			"aws_location_geofence_collection": location.DataSourceGeofenceCollection(),
			"aws_location_map":                 location.DataSourceMap(),
			"aws_location_place_index":         location.DataSourcePlaceIndex(),
			"aws_location_route_calculator":    location.DataSourceRouteCalculator(),
			"aws_location_tracker":             location.DataSourceTracker(),

			// "aws_arn":                     meta.DataSourceARN(), // Now implemented using Terraform Plugin Framework.
			"aws_billing_service_account": meta.DataSourceBillingServiceAccount(),
			"aws_default_tags":            meta.DataSourceDefaultTags(),
			"aws_ip_ranges":               meta.DataSourceIPRanges(),
			"aws_partition":               meta.DataSourcePartition(),
			"aws_region":                  meta.DataSourceRegion(),
			"aws_regions":                 meta.DataSourceRegions(),
			"aws_service":                 meta.DataSourceService(),

			"aws_memorydb_acl":             memorydb.DataSourceACL(),
			"aws_memorydb_cluster":         memorydb.DataSourceCluster(),
			"aws_memorydb_parameter_group": memorydb.DataSourceParameterGroup(),
			"aws_memorydb_snapshot":        memorydb.DataSourceSnapshot(),
			"aws_memorydb_subnet_group":    memorydb.DataSourceSubnetGroup(),
			"aws_memorydb_user":            memorydb.DataSourceUser(),

			"aws_mq_broker":                         mq.DataSourceBroker(),
			"aws_mq_broker_instance_type_offerings": mq.DataSourceBrokerInstanceTypeOfferings(),

			"aws_neptune_engine_version":        neptune.DataSourceEngineVersion(),
			"aws_neptune_orderable_db_instance": neptune.DataSourceOrderableDBInstance(),

			"aws_networkfirewall_firewall_policy": networkfirewall.DataSourceFirewallPolicy(),

			"aws_networkmanager_connection":                   networkmanager.DataSourceConnection(),
			"aws_networkmanager_connections":                  networkmanager.DataSourceConnections(),
			"aws_networkmanager_core_network_policy_document": networkmanager.DataSourceCoreNetworkPolicyDocument(),
			"aws_networkmanager_device":                       networkmanager.DataSourceDevice(),
			"aws_networkmanager_devices":                      networkmanager.DataSourceDevices(),
			"aws_networkmanager_global_network":               networkmanager.DataSourceGlobalNetwork(),
			"aws_networkmanager_global_networks":              networkmanager.DataSourceGlobalNetworks(),
			"aws_networkmanager_link":                         networkmanager.DataSourceLink(),
			"aws_networkmanager_links":                        networkmanager.DataSourceLinks(),
			"aws_networkmanager_site":                         networkmanager.DataSourceSite(),
			"aws_networkmanager_sites":                        networkmanager.DataSourceSites(),

			"aws_opensearch_domain": opensearch.DataSourceDomain(),

			"aws_organizations_delegated_administrators": organizations.DataSourceDelegatedAdministrators(),
			"aws_organizations_delegated_services":       organizations.DataSourceDelegatedServices(),
			"aws_organizations_organization":             organizations.DataSourceOrganization(),
			"aws_organizations_organizational_units":     organizations.DataSourceOrganizationalUnits(),
			"aws_organizations_resource_tags":            organizations.DataSourceResourceTags(),

			"aws_outposts_asset":                  outposts.DataSourceOutpostAsset(),
			"aws_outposts_assets":                 outposts.DataSourceOutpostAssets(),
			"aws_outposts_outpost":                outposts.DataSourceOutpost(),
			"aws_outposts_outpost_instance_type":  outposts.DataSourceOutpostInstanceType(),
			"aws_outposts_outpost_instance_types": outposts.DataSourceOutpostInstanceTypes(),
			"aws_outposts_outposts":               outposts.DataSourceOutposts(),
			"aws_outposts_site":                   outposts.DataSourceSite(),
			"aws_outposts_sites":                  outposts.DataSourceSites(),

			"aws_pricing_product": pricing.DataSourceProduct(),

			"aws_qldb_ledger": qldb.DataSourceLedger(),

			"aws_ram_resource_share": ram.DataSourceResourceShare(),

			"aws_ses_active_receipt_rule_set": ses.DataSourceActiveReceiptRuleSet(),
			"aws_ses_domain_identity":         ses.DataSourceDomainIdentity(),
			"aws_ses_email_identity":          ses.DataSourceEmailIdentity(),

			"aws_db_cluster_snapshot":       rds.DataSourceClusterSnapshot(),
			"aws_db_event_categories":       rds.DataSourceEventCategories(),
			"aws_db_instance":               rds.DataSourceInstance(),
			"aws_db_proxy":                  rds.DataSourceProxy(),
			"aws_db_snapshot":               rds.DataSourceSnapshot(),
			"aws_db_subnet_group":           rds.DataSourceSubnetGroup(),
			"aws_rds_certificate":           rds.DataSourceCertificate(),
			"aws_rds_cluster":               rds.DataSourceCluster(),
			"aws_rds_engine_version":        rds.DataSourceEngineVersion(),
			"aws_rds_orderable_db_instance": rds.DataSourceOrderableInstance(),

			"aws_redshift_cluster":             redshift.DataSourceCluster(),
			"aws_redshift_cluster_credentials": redshift.DataSourceClusterCredentials(),
			"aws_redshift_orderable_cluster":   redshift.DataSourceOrderableCluster(),
			"aws_redshift_service_account":     redshift.DataSourceServiceAccount(),
			"aws_redshift_subnet_group":        redshift.DataSourceSubnetGroup(),

			"aws_resourcegroupstaggingapi_resources": resourcegroupstaggingapi.DataSourceResources(),

			"aws_route53_delegation_set":          route53.DataSourceDelegationSet(),
			"aws_route53_traffic_policy_document": route53.DataSourceTrafficPolicyDocument(),
			"aws_route53_zone":                    route53.DataSourceZone(),

			"aws_route53_resolver_endpoint": route53resolver.DataSourceEndpoint(),
			"aws_route53_resolver_rule":     route53resolver.DataSourceRule(),
			"aws_route53_resolver_rules":    route53resolver.DataSourceRules(),

			"aws_canonical_user_id": s3.DataSourceCanonicalUserID(),
			"aws_s3_bucket":         s3.DataSourceBucket(),
			"aws_s3_object":         s3.DataSourceObject(),
			"aws_s3_objects":        s3.DataSourceObjects(),
			"aws_s3_bucket_object":  s3.DataSourceBucketObject(),  // DEPRECATED: use aws_s3_object instead
			"aws_s3_bucket_objects": s3.DataSourceBucketObjects(), // DEPRECATED: use aws_s3_objects instead
			"aws_s3_bucket_policy":  s3.DataSourceBucketPolicy(),

			"aws_s3_account_public_access_block": s3control.DataSourceAccountPublicAccessBlock(),

			"aws_sagemaker_prebuilt_ecr_image": sagemaker.DataSourcePrebuiltECRImage(),

			"aws_secretsmanager_random_password": secretsmanager.DataSourceRandomPassword(),
			"aws_secretsmanager_secret":          secretsmanager.DataSourceSecret(),
			"aws_secretsmanager_secret_rotation": secretsmanager.DataSourceSecretRotation(),
			"aws_secretsmanager_secret_version":  secretsmanager.DataSourceSecretVersion(),
			"aws_secretsmanager_secrets":         secretsmanager.DataSourceSecrets(),

			"aws_serverlessapplicationrepository_application": serverlessrepo.DataSourceApplication(),

			"aws_servicecatalog_constraint":            servicecatalog.DataSourceConstraint(),
			"aws_servicecatalog_launch_paths":          servicecatalog.DataSourceLaunchPaths(),
			"aws_servicecatalog_portfolio_constraints": servicecatalog.DataSourcePortfolioConstraints(),
			"aws_servicecatalog_portfolio":             servicecatalog.DataSourcePortfolio(),
			"aws_servicecatalog_product":               servicecatalog.DataSourceProduct(),

			"aws_service_discovery_dns_namespace":  servicediscovery.DataSourceDNSNamespace(),
			"aws_service_discovery_http_namespace": servicediscovery.DataSourceHTTPNamespace(),
			"aws_service_discovery_service":        servicediscovery.DataSourceService(),

			"aws_servicequotas_service":       servicequotas.DataSourceService(),
			"aws_servicequotas_service_quota": servicequotas.DataSourceServiceQuota(),

			"aws_sfn_activity":      sfn.DataSourceActivity(),
			"aws_sfn_state_machine": sfn.DataSourceStateMachine(),

			"aws_signer_signing_job":     signer.DataSourceSigningJob(),
			"aws_signer_signing_profile": signer.DataSourceSigningProfile(),

			"aws_sns_topic": sns.DataSourceTopic(),

			"aws_sqs_queue": sqs.DataSourceQueue(),

			"aws_ssm_document":            ssm.DataSourceDocument(),
			"aws_ssm_instances":           ssm.DataSourceInstances(),
			"aws_ssm_maintenance_windows": ssm.DataSourceMaintenanceWindows(),
			"aws_ssm_parameter":           ssm.DataSourceParameter(),
			"aws_ssm_parameters_by_path":  ssm.DataSourceParametersByPath(),
			"aws_ssm_patch_baseline":      ssm.DataSourcePatchBaseline(),

			"aws_ssoadmin_instances":      ssoadmin.DataSourceInstances(),
			"aws_ssoadmin_permission_set": ssoadmin.DataSourcePermissionSet(),

			"aws_storagegateway_local_disk": storagegateway.DataSourceLocalDisk(),

			"aws_caller_identity": sts.DataSourceCallerIdentity(),

			"aws_transfer_server": transfer.DataSourceServer(),

			"aws_waf_ipset":                 waf.DataSourceIPSet(),
			"aws_waf_rule":                  waf.DataSourceRule(),
			"aws_waf_rate_based_rule":       waf.DataSourceRateBasedRule(),
			"aws_waf_subscribed_rule_group": waf.DataSourceSubscribedRuleGroup(),
			"aws_waf_web_acl":               waf.DataSourceWebACL(),

			"aws_wafregional_ipset":                 wafregional.DataSourceIPSet(),
			"aws_wafregional_rule":                  wafregional.DataSourceRule(),
			"aws_wafregional_rate_based_rule":       wafregional.DataSourceRateBasedRule(),
			"aws_wafregional_subscribed_rule_group": wafregional.DataSourceSubscribedRuleGroup(),
			"aws_wafregional_web_acl":               wafregional.DataSourceWebACL(),

			"aws_wafv2_ip_set":            wafv2.DataSourceIPSet(),
			"aws_wafv2_regex_pattern_set": wafv2.DataSourceRegexPatternSet(),
			"aws_wafv2_rule_group":        wafv2.DataSourceRuleGroup(),
			"aws_wafv2_web_acl":           wafv2.DataSourceWebACL(),

			"aws_workspaces_bundle":    workspaces.DataSourceBundle(),
			"aws_workspaces_directory": workspaces.DataSourceDirectory(),
			"aws_workspaces_image":     workspaces.DataSourceImage(),
			"aws_workspaces_workspace": workspaces.DataSourceWorkspace(),
		},

		ResourcesMap: map[string]*schema.Resource{
			"aws_accessanalyzer_analyzer":     accessanalyzer.ResourceAnalyzer(),
			"aws_accessanalyzer_archive_rule": accessanalyzer.ResourceArchiveRule(),

			"aws_account_alternate_contact": account.ResourceAlternateContact(),

			"aws_acm_certificate":            acm.ResourceCertificate(),
			"aws_acm_certificate_validation": acm.ResourceCertificateValidation(),

			"aws_acmpca_certificate":                       acmpca.ResourceCertificate(),
			"aws_acmpca_certificate_authority":             acmpca.ResourceCertificateAuthority(),
			"aws_acmpca_certificate_authority_certificate": acmpca.ResourceCertificateAuthorityCertificate(),
			"aws_acmpca_permission":                        acmpca.ResourcePermission(),
			"aws_acmpca_policy":                            acmpca.ResourcePolicy(),

			"aws_applicationinsights_application": applicationinsights.ResourceApplication(),

			"aws_prometheus_workspace":                amp.ResourceWorkspace(),
			"aws_prometheus_alert_manager_definition": amp.ResourceAlertManagerDefinition(),
			"aws_prometheus_rule_group_namespace":     amp.ResourceRuleGroupNamespace(),

			"aws_amplify_app":                 amplify.ResourceApp(),
			"aws_amplify_backend_environment": amplify.ResourceBackendEnvironment(),
			"aws_amplify_branch":              amplify.ResourceBranch(),
			"aws_amplify_domain_association":  amplify.ResourceDomainAssociation(),
			"aws_amplify_webhook":             amplify.ResourceWebhook(),

			"aws_api_gateway_account":               apigateway.ResourceAccount(),
			"aws_api_gateway_api_key":               apigateway.ResourceAPIKey(),
			"aws_api_gateway_authorizer":            apigateway.ResourceAuthorizer(),
			"aws_api_gateway_base_path_mapping":     apigateway.ResourceBasePathMapping(),
			"aws_api_gateway_client_certificate":    apigateway.ResourceClientCertificate(),
			"aws_api_gateway_deployment":            apigateway.ResourceDeployment(),
			"aws_api_gateway_documentation_part":    apigateway.ResourceDocumentationPart(),
			"aws_api_gateway_documentation_version": apigateway.ResourceDocumentationVersion(),
			"aws_api_gateway_domain_name":           apigateway.ResourceDomainName(),
			"aws_api_gateway_gateway_response":      apigateway.ResourceGatewayResponse(),
			"aws_api_gateway_integration":           apigateway.ResourceIntegration(),
			"aws_api_gateway_integration_response":  apigateway.ResourceIntegrationResponse(),
			"aws_api_gateway_method":                apigateway.ResourceMethod(),
			"aws_api_gateway_method_response":       apigateway.ResourceMethodResponse(),
			"aws_api_gateway_method_settings":       apigateway.ResourceMethodSettings(),
			"aws_api_gateway_model":                 apigateway.ResourceModel(),
			"aws_api_gateway_request_validator":     apigateway.ResourceRequestValidator(),
			"aws_api_gateway_resource":              apigateway.ResourceResource(),
			"aws_api_gateway_rest_api":              apigateway.ResourceRestAPI(),
			"aws_api_gateway_rest_api_policy":       apigateway.ResourceRestAPIPolicy(),
			"aws_api_gateway_stage":                 apigateway.ResourceStage(),
			"aws_api_gateway_usage_plan":            apigateway.ResourceUsagePlan(),
			"aws_api_gateway_usage_plan_key":        apigateway.ResourceUsagePlanKey(),
			"aws_api_gateway_vpc_link":              apigateway.ResourceVPCLink(),

			"aws_apigatewayv2_api":                  apigatewayv2.ResourceAPI(),
			"aws_apigatewayv2_api_mapping":          apigatewayv2.ResourceAPIMapping(),
			"aws_apigatewayv2_authorizer":           apigatewayv2.ResourceAuthorizer(),
			"aws_apigatewayv2_deployment":           apigatewayv2.ResourceDeployment(),
			"aws_apigatewayv2_domain_name":          apigatewayv2.ResourceDomainName(),
			"aws_apigatewayv2_integration":          apigatewayv2.ResourceIntegration(),
			"aws_apigatewayv2_integration_response": apigatewayv2.ResourceIntegrationResponse(),
			"aws_apigatewayv2_model":                apigatewayv2.ResourceModel(),
			"aws_apigatewayv2_route":                apigatewayv2.ResourceRoute(),
			"aws_apigatewayv2_route_response":       apigatewayv2.ResourceRouteResponse(),
			"aws_apigatewayv2_stage":                apigatewayv2.ResourceStage(),
			"aws_apigatewayv2_vpc_link":             apigatewayv2.ResourceVPCLink(),

			"aws_appconfig_application":                  appconfig.ResourceApplication(),
			"aws_appconfig_configuration_profile":        appconfig.ResourceConfigurationProfile(),
			"aws_appconfig_deployment":                   appconfig.ResourceDeployment(),
			"aws_appconfig_deployment_strategy":          appconfig.ResourceDeploymentStrategy(),
			"aws_appconfig_environment":                  appconfig.ResourceEnvironment(),
			"aws_appconfig_hosted_configuration_version": appconfig.ResourceHostedConfigurationVersion(),

			"aws_appautoscaling_policy":           appautoscaling.ResourcePolicy(),
			"aws_appautoscaling_scheduled_action": appautoscaling.ResourceScheduledAction(),
			"aws_appautoscaling_target":           appautoscaling.ResourceTarget(),

			"aws_appflow_connector_profile": appflow.ResourceConnectorProfile(),
			"aws_appflow_flow":              appflow.ResourceFlow(),

			"aws_appintegrations_event_integration": appintegrations.ResourceEventIntegration(),

			"aws_appmesh_gateway_route":   appmesh.ResourceGatewayRoute(),
			"aws_appmesh_mesh":            appmesh.ResourceMesh(),
			"aws_appmesh_route":           appmesh.ResourceRoute(),
			"aws_appmesh_virtual_gateway": appmesh.ResourceVirtualGateway(),
			"aws_appmesh_virtual_node":    appmesh.ResourceVirtualNode(),
			"aws_appmesh_virtual_router":  appmesh.ResourceVirtualRouter(),
			"aws_appmesh_virtual_service": appmesh.ResourceVirtualService(),

			"aws_apprunner_vpc_connector":                      apprunner.ResourceVPCConnector(),
			"aws_apprunner_auto_scaling_configuration_version": apprunner.ResourceAutoScalingConfigurationVersion(),
			"aws_apprunner_observability_configuration":        apprunner.ResourceObservabilityConfiguration(),
			"aws_apprunner_connection":                         apprunner.ResourceConnection(),
			"aws_apprunner_custom_domain_association":          apprunner.ResourceCustomDomainAssociation(),
			"aws_apprunner_service":                            apprunner.ResourceService(),

			"aws_appstream_directory_config":        appstream.ResourceDirectoryConfig(),
			"aws_appstream_fleet":                   appstream.ResourceFleet(),
			"aws_appstream_fleet_stack_association": appstream.ResourceFleetStackAssociation(),
			"aws_appstream_image_builder":           appstream.ResourceImageBuilder(),
			"aws_appstream_stack":                   appstream.ResourceStack(),
			"aws_appstream_user":                    appstream.ResourceUser(),
			"aws_appstream_user_stack_association":  appstream.ResourceUserStackAssociation(),

			"aws_appsync_api_cache":                   appsync.ResourceAPICache(),
			"aws_appsync_api_key":                     appsync.ResourceAPIKey(),
			"aws_appsync_datasource":                  appsync.ResourceDataSource(),
			"aws_appsync_domain_name":                 appsync.ResourceDomainName(),
			"aws_appsync_domain_name_api_association": appsync.ResourceDomainNameAPIAssociation(),
			"aws_appsync_function":                    appsync.ResourceFunction(),
			"aws_appsync_graphql_api":                 appsync.ResourceGraphQLAPI(),
			"aws_appsync_resolver":                    appsync.ResourceResolver(),

			"aws_athena_database":     athena.ResourceDatabase(),
			"aws_athena_data_catalog": athena.ResourceDataCatalog(),
			"aws_athena_named_query":  athena.ResourceNamedQuery(),
			"aws_athena_workgroup":    athena.ResourceWorkGroup(),

			"aws_autoscaling_attachment":     autoscaling.ResourceAttachment(),
			"aws_autoscaling_group":          autoscaling.ResourceGroup(),
			"aws_autoscaling_group_tag":      autoscaling.ResourceGroupTag(),
			"aws_autoscaling_lifecycle_hook": autoscaling.ResourceLifecycleHook(),
			"aws_autoscaling_notification":   autoscaling.ResourceNotification(),
			"aws_autoscaling_policy":         autoscaling.ResourcePolicy(),
			"aws_autoscaling_schedule":       autoscaling.ResourceSchedule(),
			"aws_launch_configuration":       autoscaling.ResourceLaunchConfiguration(),

			"aws_autoscalingplans_scaling_plan": autoscalingplans.ResourceScalingPlan(),

			"aws_backup_framework":                backup.ResourceFramework(),
			"aws_backup_global_settings":          backup.ResourceGlobalSettings(),
			"aws_backup_plan":                     backup.ResourcePlan(),
			"aws_backup_region_settings":          backup.ResourceRegionSettings(),
			"aws_backup_report_plan":              backup.ResourceReportPlan(),
			"aws_backup_selection":                backup.ResourceSelection(),
			"aws_backup_vault":                    backup.ResourceVault(),
			"aws_backup_vault_lock_configuration": backup.ResourceVaultLockConfiguration(),
			"aws_backup_vault_notifications":      backup.ResourceVaultNotifications(),
			"aws_backup_vault_policy":             backup.ResourceVaultPolicy(),

			"aws_batch_compute_environment": batch.ResourceComputeEnvironment(),
			"aws_batch_job_definition":      batch.ResourceJobDefinition(),
			"aws_batch_job_queue":           batch.ResourceJobQueue(),
			"aws_batch_scheduling_policy":   batch.ResourceSchedulingPolicy(),

			"aws_budgets_budget":        budgets.ResourceBudget(),
			"aws_budgets_budget_action": budgets.ResourceBudgetAction(),

			"aws_ce_anomaly_monitor":      ce.ResourceAnomalyMonitor(),
			"aws_ce_anomaly_subscription": ce.ResourceAnomalySubscription(),
			"aws_ce_cost_allocation_tag":  ce.ResourceCostAllocationTag(),
			"aws_ce_cost_category":        ce.ResourceCostCategory(),

			"aws_chime_voice_connector":                         chime.ResourceVoiceConnector(),
			"aws_chime_voice_connector_group":                   chime.ResourceVoiceConnectorGroup(),
			"aws_chime_voice_connector_logging":                 chime.ResourceVoiceConnectorLogging(),
			"aws_chime_voice_connector_origination":             chime.ResourceVoiceConnectorOrigination(),
			"aws_chime_voice_connector_streaming":               chime.ResourceVoiceConnectorStreaming(),
			"aws_chime_voice_connector_termination":             chime.ResourceVoiceConnectorTermination(),
			"aws_chime_voice_connector_termination_credentials": chime.ResourceVoiceConnectorTerminationCredentials(),

			"aws_cloud9_environment_ec2":        cloud9.ResourceEnvironmentEC2(),
			"aws_cloud9_environment_membership": cloud9.ResourceEnvironmentMembership(),

			"aws_cloudcontrolapi_resource": cloudcontrol.ResourceResource(),

			"aws_cloudformation_stack":              cloudformation.ResourceStack(),
			"aws_cloudformation_stack_set":          cloudformation.ResourceStackSet(),
			"aws_cloudformation_stack_set_instance": cloudformation.ResourceStackSetInstance(),
			"aws_cloudformation_type":               cloudformation.ResourceType(),

			"aws_cloudfront_cache_policy":                   cloudfront.ResourceCachePolicy(),
			"aws_cloudfront_distribution":                   cloudfront.ResourceDistribution(),
			"aws_cloudfront_field_level_encryption_config":  cloudfront.ResourceFieldLevelEncryptionConfig(),
			"aws_cloudfront_field_level_encryption_profile": cloudfront.ResourceFieldLevelEncryptionProfile(),
			"aws_cloudfront_function":                       cloudfront.ResourceFunction(),
			"aws_cloudfront_key_group":                      cloudfront.ResourceKeyGroup(),
			"aws_cloudfront_monitoring_subscription":        cloudfront.ResourceMonitoringSubscription(),
			"aws_cloudfront_origin_access_identity":         cloudfront.ResourceOriginAccessIdentity(),
			"aws_cloudfront_origin_request_policy":          cloudfront.ResourceOriginRequestPolicy(),
			"aws_cloudfront_public_key":                     cloudfront.ResourcePublicKey(),
			"aws_cloudfront_realtime_log_config":            cloudfront.ResourceRealtimeLogConfig(),
			"aws_cloudfront_response_headers_policy":        cloudfront.ResourceResponseHeadersPolicy(),

			"aws_cloudhsm_v2_cluster": cloudhsmv2.ResourceCluster(),
			"aws_cloudhsm_v2_hsm":     cloudhsmv2.ResourceHSM(),

			"aws_cloudsearch_domain":                       cloudsearch.ResourceDomain(),
			"aws_cloudsearch_domain_service_access_policy": cloudsearch.ResourceDomainServiceAccessPolicy(),

			"aws_cloudtrail":                  cloudtrail.ResourceCloudTrail(),
			"aws_cloudtrail_event_data_store": cloudtrail.ResourceEventDataStore(),

			"aws_cloudwatch_composite_alarm": cloudwatch.ResourceCompositeAlarm(),
			"aws_cloudwatch_dashboard":       cloudwatch.ResourceDashboard(),
			"aws_cloudwatch_metric_alarm":    cloudwatch.ResourceMetricAlarm(),
			"aws_cloudwatch_metric_stream":   cloudwatch.ResourceMetricStream(),

			"aws_cloudwatch_event_api_destination": events.ResourceAPIDestination(),
			"aws_cloudwatch_event_archive":         events.ResourceArchive(),
			"aws_cloudwatch_event_bus":             events.ResourceBus(),
			"aws_cloudwatch_event_bus_policy":      events.ResourceBusPolicy(),
			"aws_cloudwatch_event_connection":      events.ResourceConnection(),
			"aws_cloudwatch_event_permission":      events.ResourcePermission(),
			"aws_cloudwatch_event_rule":            events.ResourceRule(),
			"aws_cloudwatch_event_target":          events.ResourceTarget(),

			"aws_cloudwatch_log_destination":         logs.ResourceDestination(),
			"aws_cloudwatch_log_destination_policy":  logs.ResourceDestinationPolicy(),
			"aws_cloudwatch_log_group":               logs.ResourceGroup(),
			"aws_cloudwatch_log_metric_filter":       logs.ResourceMetricFilter(),
			"aws_cloudwatch_log_resource_policy":     logs.ResourceResourcePolicy(),
			"aws_cloudwatch_log_stream":              logs.ResourceStream(),
			"aws_cloudwatch_log_subscription_filter": logs.ResourceSubscriptionFilter(),
			"aws_cloudwatch_query_definition":        logs.ResourceQueryDefinition(),

			"aws_rum_app_monitor": rum.ResourceAppMonitor(),

			"aws_codeartifact_domain":                        codeartifact.ResourceDomain(),
			"aws_codeartifact_domain_permissions_policy":     codeartifact.ResourceDomainPermissionsPolicy(),
			"aws_codeartifact_repository":                    codeartifact.ResourceRepository(),
			"aws_codeartifact_repository_permissions_policy": codeartifact.ResourceRepositoryPermissionsPolicy(),

			"aws_codebuild_project":           codebuild.ResourceProject(),
			"aws_codebuild_resource_policy":   codebuild.ResourceResourcePolicy(),
			"aws_codebuild_report_group":      codebuild.ResourceReportGroup(),
			"aws_codebuild_source_credential": codebuild.ResourceSourceCredential(),
			"aws_codebuild_webhook":           codebuild.ResourceWebhook(),

			"aws_codecommit_approval_rule_template":             codecommit.ResourceApprovalRuleTemplate(),
			"aws_codecommit_approval_rule_template_association": codecommit.ResourceApprovalRuleTemplateAssociation(),
			"aws_codecommit_repository":                         codecommit.ResourceRepository(),
			"aws_codecommit_trigger":                            codecommit.ResourceTrigger(),

			"aws_codedeploy_app":               deploy.ResourceApp(),
			"aws_codedeploy_deployment_config": deploy.ResourceDeploymentConfig(),
			"aws_codedeploy_deployment_group":  deploy.ResourceDeploymentGroup(),

			"aws_codepipeline":         codepipeline.ResourceCodePipeline(),
			"aws_codepipeline_webhook": codepipeline.ResourceWebhook(),

			"aws_codestarconnections_connection": codestarconnections.ResourceConnection(),
			"aws_codestarconnections_host":       codestarconnections.ResourceHost(),

			"aws_codestarnotifications_notification_rule": codestarnotifications.ResourceNotificationRule(),

			"aws_cognito_identity_pool":                        cognitoidentity.ResourcePool(),
			"aws_cognito_identity_pool_provider_principal_tag": cognitoidentity.ResourcePoolProviderPrincipalTag(),
			"aws_cognito_identity_pool_roles_attachment":       cognitoidentity.ResourcePoolRolesAttachment(),

			"aws_cognito_identity_provider":          cognitoidp.ResourceIdentityProvider(),
			"aws_cognito_resource_server":            cognitoidp.ResourceResourceServer(),
			"aws_cognito_risk_configuration":         cognitoidp.ResourceRiskConfiguration(),
			"aws_cognito_user":                       cognitoidp.ResourceUser(),
			"aws_cognito_user_group":                 cognitoidp.ResourceUserGroup(),
			"aws_cognito_user_in_group":              cognitoidp.ResourceUserInGroup(),
			"aws_cognito_user_pool":                  cognitoidp.ResourceUserPool(),
			"aws_cognito_user_pool_client":           cognitoidp.ResourceUserPoolClient(),
			"aws_cognito_user_pool_domain":           cognitoidp.ResourceUserPoolDomain(),
			"aws_cognito_user_pool_ui_customization": cognitoidp.ResourceUserPoolUICustomization(),

			"aws_config_aggregate_authorization":       configservice.ResourceAggregateAuthorization(),
			"aws_config_config_rule":                   configservice.ResourceConfigRule(),
			"aws_config_configuration_aggregator":      configservice.ResourceConfigurationAggregator(),
			"aws_config_configuration_recorder":        configservice.ResourceConfigurationRecorder(),
			"aws_config_configuration_recorder_status": configservice.ResourceConfigurationRecorderStatus(),
			"aws_config_conformance_pack":              configservice.ResourceConformancePack(),
			"aws_config_delivery_channel":              configservice.ResourceDeliveryChannel(),
			"aws_config_organization_conformance_pack": configservice.ResourceOrganizationConformancePack(),
			"aws_config_organization_custom_rule":      configservice.ResourceOrganizationCustomRule(),
			"aws_config_organization_managed_rule":     configservice.ResourceOrganizationManagedRule(),
			"aws_config_remediation_configuration":     configservice.ResourceRemediationConfiguration(),

			"aws_connect_bot_association":             connect.ResourceBotAssociation(),
			"aws_connect_contact_flow":                connect.ResourceContactFlow(),
			"aws_connect_contact_flow_module":         connect.ResourceContactFlowModule(),
			"aws_connect_instance":                    connect.ResourceInstance(),
			"aws_connect_hours_of_operation":          connect.ResourceHoursOfOperation(),
			"aws_connect_lambda_function_association": connect.ResourceLambdaFunctionAssociation(),
			"aws_connect_queue":                       connect.ResourceQueue(),
			"aws_connect_quick_connect":               connect.ResourceQuickConnect(),
			"aws_connect_routing_profile":             connect.ResourceRoutingProfile(),
			"aws_connect_security_profile":            connect.ResourceSecurityProfile(),
			"aws_connect_user":                        connect.ResourceUser(),
			"aws_connect_user_hierarchy_group":        connect.ResourceUserHierarchyGroup(),
			"aws_connect_user_hierarchy_structure":    connect.ResourceUserHierarchyStructure(),
			"aws_connect_vocabulary":                  connect.ResourceVocabulary(),

			"aws_cur_report_definition": cur.ResourceReportDefinition(),

			"aws_dataexchange_data_set": dataexchange.ResourceDataSet(),
			"aws_dataexchange_revision": dataexchange.ResourceRevision(),

			"aws_datapipeline_pipeline":            datapipeline.ResourcePipeline(),
			"aws_datapipeline_pipeline_definition": datapipeline.ResourcePipelineDefinition(),

			"aws_datasync_agent":                            datasync.ResourceAgent(),
			"aws_datasync_location_efs":                     datasync.ResourceLocationEFS(),
			"aws_datasync_location_fsx_lustre_file_system":  datasync.ResourceLocationFSxLustreFileSystem(),
			"aws_datasync_location_fsx_openzfs_file_system": datasync.ResourceLocationFSxOpenZFSFileSystem(),
			"aws_datasync_location_fsx_windows_file_system": datasync.ResourceLocationFSxWindowsFileSystem(),
			"aws_datasync_location_hdfs":                    datasync.ResourceLocationHDFS(),
			"aws_datasync_location_nfs":                     datasync.ResourceLocationNFS(),
			"aws_datasync_location_s3":                      datasync.ResourceLocationS3(),
			"aws_datasync_location_smb":                     datasync.ResourceLocationSMB(),
			"aws_datasync_task":                             datasync.ResourceTask(),

			"aws_dax_cluster":         dax.ResourceCluster(),
			"aws_dax_parameter_group": dax.ResourceParameterGroup(),
			"aws_dax_subnet_group":    dax.ResourceSubnetGroup(),

			"aws_devicefarm_device_pool":       devicefarm.ResourceDevicePool(),
			"aws_devicefarm_instance_profile":  devicefarm.ResourceInstanceProfile(),
			"aws_devicefarm_network_profile":   devicefarm.ResourceNetworkProfile(),
			"aws_devicefarm_project":           devicefarm.ResourceProject(),
			"aws_devicefarm_test_grid_project": devicefarm.ResourceTestGridProject(),
			"aws_devicefarm_upload":            devicefarm.ResourceUpload(),

			"aws_detective_graph":               detective.ResourceGraph(),
			"aws_detective_invitation_accepter": detective.ResourceInvitationAccepter(),
			"aws_detective_member":              detective.ResourceMember(),

			"aws_dx_bgp_peer":                                  directconnect.ResourceBGPPeer(),
			"aws_dx_connection":                                directconnect.ResourceConnection(),
			"aws_dx_connection_association":                    directconnect.ResourceConnectionAssociation(),
			"aws_dx_connection_confirmation":                   directconnect.ResourceConnectionConfirmation(),
			"aws_dx_gateway":                                   directconnect.ResourceGateway(),
			"aws_dx_gateway_association":                       directconnect.ResourceGatewayAssociation(),
			"aws_dx_gateway_association_proposal":              directconnect.ResourceGatewayAssociationProposal(),
			"aws_dx_hosted_connection":                         directconnect.ResourceHostedConnection(),
			"aws_dx_hosted_private_virtual_interface":          directconnect.ResourceHostedPrivateVirtualInterface(),
			"aws_dx_hosted_private_virtual_interface_accepter": directconnect.ResourceHostedPrivateVirtualInterfaceAccepter(),
			"aws_dx_hosted_public_virtual_interface":           directconnect.ResourceHostedPublicVirtualInterface(),
			"aws_dx_hosted_public_virtual_interface_accepter":  directconnect.ResourceHostedPublicVirtualInterfaceAccepter(),
			"aws_dx_hosted_transit_virtual_interface":          directconnect.ResourceHostedTransitVirtualInterface(),
			"aws_dx_hosted_transit_virtual_interface_accepter": directconnect.ResourceHostedTransitVirtualInterfaceAccepter(),
			"aws_dx_lag":                       directconnect.ResourceLag(),
			"aws_dx_private_virtual_interface": directconnect.ResourcePrivateVirtualInterface(),
			"aws_dx_public_virtual_interface":  directconnect.ResourcePublicVirtualInterface(),
			"aws_dx_transit_virtual_interface": directconnect.ResourceTransitVirtualInterface(),

			"aws_dlm_lifecycle_policy": dlm.ResourceLifecyclePolicy(),

			"aws_dms_certificate":              dms.ResourceCertificate(),
			"aws_dms_endpoint":                 dms.ResourceEndpoint(),
			"aws_dms_event_subscription":       dms.ResourceEventSubscription(),
			"aws_dms_replication_instance":     dms.ResourceReplicationInstance(),
			"aws_dms_replication_subnet_group": dms.ResourceReplicationSubnetGroup(),
			"aws_dms_replication_task":         dms.ResourceReplicationTask(),

			"aws_docdb_cluster":                 docdb.ResourceCluster(),
			"aws_docdb_cluster_instance":        docdb.ResourceClusterInstance(),
			"aws_docdb_cluster_parameter_group": docdb.ResourceClusterParameterGroup(),
			"aws_docdb_cluster_snapshot":        docdb.ResourceClusterSnapshot(),
			"aws_docdb_event_subscription":      docdb.ResourceEventSubscription(),
			"aws_docdb_global_cluster":          docdb.ResourceGlobalCluster(),
			"aws_docdb_subnet_group":            docdb.ResourceSubnetGroup(),

			"aws_directory_service_conditional_forwarder":     ds.ResourceConditionalForwarder(),
			"aws_directory_service_directory":                 ds.ResourceDirectory(),
			"aws_directory_service_log_subscription":          ds.ResourceLogSubscription(),
			"aws_directory_service_shared_directory_accepter": ds.ResourceSharedDirectoryAccepter(),
			"aws_directory_service_shared_directory":          ds.ResourceSharedDirectory(),

			"aws_dynamodb_contributor_insights":          dynamodb.ResourceContributorInsights(),
			"aws_dynamodb_global_table":                  dynamodb.ResourceGlobalTable(),
			"aws_dynamodb_kinesis_streaming_destination": dynamodb.ResourceKinesisStreamingDestination(),
			"aws_dynamodb_table":                         dynamodb.ResourceTable(),
			"aws_dynamodb_table_item":                    dynamodb.ResourceTableItem(),
			"aws_dynamodb_tag":                           dynamodb.ResourceTag(),

			"aws_ami":                                              ec2.ResourceAMI(),
			"aws_ami_copy":                                         ec2.ResourceAMICopy(),
			"aws_ami_from_instance":                                ec2.ResourceAMIFromInstance(),
			"aws_ami_launch_permission":                            ec2.ResourceAMILaunchPermission(),
			"aws_customer_gateway":                                 ec2.ResourceCustomerGateway(),
			"aws_default_network_acl":                              ec2.ResourceDefaultNetworkACL(),
			"aws_default_route_table":                              ec2.ResourceDefaultRouteTable(),
			"aws_default_security_group":                           ec2.ResourceDefaultSecurityGroup(),
			"aws_default_subnet":                                   ec2.ResourceDefaultSubnet(),
			"aws_default_vpc":                                      ec2.ResourceDefaultVPC(),
			"aws_default_vpc_dhcp_options":                         ec2.ResourceDefaultVPCDHCPOptions(),
			"aws_ebs_default_kms_key":                              ec2.ResourceEBSDefaultKMSKey(),
			"aws_ebs_encryption_by_default":                        ec2.ResourceEBSEncryptionByDefault(),
			"aws_ebs_snapshot":                                     ec2.ResourceEBSSnapshot(),
			"aws_ebs_snapshot_copy":                                ec2.ResourceEBSSnapshotCopy(),
			"aws_ebs_snapshot_import":                              ec2.ResourceEBSSnapshotImport(),
			"aws_ebs_volume":                                       ec2.ResourceEBSVolume(),
			"aws_ec2_availability_zone_group":                      ec2.ResourceAvailabilityZoneGroup(),
			"aws_ec2_capacity_reservation":                         ec2.ResourceCapacityReservation(),
			"aws_ec2_carrier_gateway":                              ec2.ResourceCarrierGateway(),
			"aws_ec2_client_vpn_authorization_rule":                ec2.ResourceClientVPNAuthorizationRule(),
			"aws_ec2_client_vpn_endpoint":                          ec2.ResourceClientVPNEndpoint(),
			"aws_ec2_client_vpn_network_association":               ec2.ResourceClientVPNNetworkAssociation(),
			"aws_ec2_client_vpn_route":                             ec2.ResourceClientVPNRoute(),
			"aws_ec2_fleet":                                        ec2.ResourceFleet(),
			"aws_ec2_host":                                         ec2.ResourceHost(),
			"aws_ec2_local_gateway_route":                          ec2.ResourceLocalGatewayRoute(),
			"aws_ec2_local_gateway_route_table_vpc_association":    ec2.ResourceLocalGatewayRouteTableVPCAssociation(),
			"aws_ec2_managed_prefix_list":                          ec2.ResourceManagedPrefixList(),
			"aws_ec2_managed_prefix_list_entry":                    ec2.ResourceManagedPrefixListEntry(),
			"aws_ec2_network_insights_path":                        ec2.ResourceNetworkInsightsPath(),
			"aws_ec2_serial_console_access":                        ec2.ResourceSerialConsoleAccess(),
			"aws_ec2_subnet_cidr_reservation":                      ec2.ResourceSubnetCIDRReservation(),
			"aws_ec2_tag":                                          ec2.ResourceTag(),
			"aws_ec2_traffic_mirror_filter":                        ec2.ResourceTrafficMirrorFilter(),
			"aws_ec2_traffic_mirror_filter_rule":                   ec2.ResourceTrafficMirrorFilterRule(),
			"aws_ec2_traffic_mirror_session":                       ec2.ResourceTrafficMirrorSession(),
			"aws_ec2_traffic_mirror_target":                        ec2.ResourceTrafficMirrorTarget(),
			"aws_ec2_transit_gateway":                              ec2.ResourceTransitGateway(),
			"aws_ec2_transit_gateway_connect":                      ec2.ResourceTransitGatewayConnect(),
			"aws_ec2_transit_gateway_connect_peer":                 ec2.ResourceTransitGatewayConnectPeer(),
			"aws_ec2_transit_gateway_multicast_domain":             ec2.ResourceTransitGatewayMulticastDomain(),
			"aws_ec2_transit_gateway_multicast_domain_association": ec2.ResourceTransitGatewayMulticastDomainAssociation(),
			"aws_ec2_transit_gateway_multicast_group_member":       ec2.ResourceTransitGatewayMulticastGroupMember(),
			"aws_ec2_transit_gateway_multicast_group_source":       ec2.ResourceTransitGatewayMulticastGroupSource(),
			"aws_ec2_transit_gateway_peering_attachment":           ec2.ResourceTransitGatewayPeeringAttachment(),
			"aws_ec2_transit_gateway_peering_attachment_accepter":  ec2.ResourceTransitGatewayPeeringAttachmentAccepter(),
			"aws_ec2_transit_gateway_prefix_list_reference":        ec2.ResourceTransitGatewayPrefixListReference(),
			"aws_ec2_transit_gateway_route":                        ec2.ResourceTransitGatewayRoute(),
			"aws_ec2_transit_gateway_route_table":                  ec2.ResourceTransitGatewayRouteTable(),
			"aws_ec2_transit_gateway_route_table_association":      ec2.ResourceTransitGatewayRouteTableAssociation(),
			"aws_ec2_transit_gateway_route_table_propagation":      ec2.ResourceTransitGatewayRouteTablePropagation(),
			"aws_ec2_transit_gateway_vpc_attachment":               ec2.ResourceTransitGatewayVPCAttachment(),
			"aws_ec2_transit_gateway_vpc_attachment_accepter":      ec2.ResourceTransitGatewayVPCAttachmentAccepter(),
			"aws_egress_only_internet_gateway":                     ec2.ResourceEgressOnlyInternetGateway(),
			"aws_eip":                                              ec2.ResourceEIP(),
			"aws_eip_association":                                  ec2.ResourceEIPAssociation(),
			"aws_flow_log":                                         ec2.ResourceFlowLog(),
			"aws_instance":                                         ec2.ResourceInstance(),
			"aws_internet_gateway":                                 ec2.ResourceInternetGateway(),
			"aws_internet_gateway_attachment":                      ec2.ResourceInternetGatewayAttachment(),
			"aws_key_pair":                                         ec2.ResourceKeyPair(),
			"aws_launch_template":                                  ec2.ResourceLaunchTemplate(),
			"aws_main_route_table_association":                     ec2.ResourceMainRouteTableAssociation(),
			"aws_nat_gateway":                                      ec2.ResourceNATGateway(),
			"aws_network_acl":                                      ec2.ResourceNetworkACL(),
			"aws_network_acl_association":                          ec2.ResourceNetworkACLAssociation(),
			"aws_network_acl_rule":                                 ec2.ResourceNetworkACLRule(),
			"aws_network_interface":                                ec2.ResourceNetworkInterface(),
			"aws_network_interface_attachment":                     ec2.ResourceNetworkInterfaceAttachment(),
			"aws_network_interface_sg_attachment":                  ec2.ResourceNetworkInterfaceSGAttachment(),
			"aws_placement_group":                                  ec2.ResourcePlacementGroup(),
			"aws_route":                                            ec2.ResourceRoute(),
			"aws_route_table":                                      ec2.ResourceRouteTable(),
			"aws_route_table_association":                          ec2.ResourceRouteTableAssociation(),
			"aws_security_group":                                   ec2.ResourceSecurityGroup(),
			"aws_security_group_rule":                              ec2.ResourceSecurityGroupRule(),
			"aws_snapshot_create_volume_permission":                ec2.ResourceSnapshotCreateVolumePermission(),
			"aws_spot_datafeed_subscription":                       ec2.ResourceSpotDataFeedSubscription(),
			"aws_spot_fleet_request":                               ec2.ResourceSpotFleetRequest(),
			"aws_spot_instance_request":                            ec2.ResourceSpotInstanceRequest(),
			"aws_subnet":                                           ec2.ResourceSubnet(),
			"aws_volume_attachment":                                ec2.ResourceVolumeAttachment(),
			"aws_vpc":                                              ec2.ResourceVPC(),
			"aws_vpc_dhcp_options":                                 ec2.ResourceVPCDHCPOptions(),
			"aws_vpc_dhcp_options_association":                     ec2.ResourceVPCDHCPOptionsAssociation(),
			"aws_vpc_endpoint":                                     ec2.ResourceVPCEndpoint(),
			"aws_vpc_endpoint_connection_accepter":                 ec2.ResourceVPCEndpointConnectionAccepter(),
			"aws_vpc_endpoint_connection_notification":             ec2.ResourceVPCEndpointConnectionNotification(),
			"aws_vpc_endpoint_policy":                              ec2.ResourceVPCEndpointPolicy(),
			"aws_vpc_endpoint_route_table_association":             ec2.ResourceVPCEndpointRouteTableAssociation(),
			"aws_vpc_endpoint_security_group_association":          ec2.ResourceVPCEndpointSecurityGroupAssociation(),
			"aws_vpc_endpoint_service":                             ec2.ResourceVPCEndpointService(),
			"aws_vpc_endpoint_service_allowed_principal":           ec2.ResourceVPCEndpointServiceAllowedPrincipal(),
			"aws_vpc_endpoint_subnet_association":                  ec2.ResourceVPCEndpointSubnetAssociation(),
			"aws_vpc_ipam":                                         ec2.ResourceIPAM(),
			"aws_vpc_ipam_organization_admin_account":              ec2.ResourceIPAMOrganizationAdminAccount(),
			"aws_vpc_ipam_pool":                                    ec2.ResourceIPAMPool(),
			"aws_vpc_ipam_pool_cidr_allocation":                    ec2.ResourceIPAMPoolCIDRAllocation(),
			"aws_vpc_ipam_pool_cidr":                               ec2.ResourceIPAMPoolCIDR(),
			"aws_vpc_ipam_preview_next_cidr":                       ec2.ResourceIPAMPreviewNextCIDR(),
			"aws_vpc_ipam_scope":                                   ec2.ResourceIPAMScope(),
			"aws_vpc_ipv4_cidr_block_association":                  ec2.ResourceVPCIPv4CIDRBlockAssociation(),
			"aws_vpc_ipv6_cidr_block_association":                  ec2.ResourceVPCIPv6CIDRBlockAssociation(),
			"aws_vpc_peering_connection":                           ec2.ResourceVPCPeeringConnection(),
			"aws_vpc_peering_connection_accepter":                  ec2.ResourceVPCPeeringConnectionAccepter(),
			"aws_vpc_peering_connection_options":                   ec2.ResourceVPCPeeringConnectionOptions(),
			"aws_vpn_connection":                                   ec2.ResourceVPNConnection(),
			"aws_vpn_connection_route":                             ec2.ResourceVPNConnectionRoute(),
			"aws_vpn_gateway":                                      ec2.ResourceVPNGateway(),
			"aws_vpn_gateway_attachment":                           ec2.ResourceVPNGatewayAttachment(),
			"aws_vpn_gateway_route_propagation":                    ec2.ResourceVPNGatewayRoutePropagation(),

			"aws_ecr_lifecycle_policy":                ecr.ResourceLifecyclePolicy(),
			"aws_ecr_pull_through_cache_rule":         ecr.ResourcePullThroughCacheRule(),
			"aws_ecr_registry_policy":                 ecr.ResourceRegistryPolicy(),
			"aws_ecr_registry_scanning_configuration": ecr.ResourceRegistryScanningConfiguration(),
			"aws_ecr_replication_configuration":       ecr.ResourceReplicationConfiguration(),
			"aws_ecr_repository":                      ecr.ResourceRepository(),
			"aws_ecr_repository_policy":               ecr.ResourceRepositoryPolicy(),

			"aws_ecrpublic_repository":        ecrpublic.ResourceRepository(),
			"aws_ecrpublic_repository_policy": ecrpublic.ResourceRepositoryPolicy(),

			"aws_ecs_account_setting_default":    ecs.ResourceAccountSettingDefault(),
			"aws_ecs_capacity_provider":          ecs.ResourceCapacityProvider(),
			"aws_ecs_cluster":                    ecs.ResourceCluster(),
			"aws_ecs_cluster_capacity_providers": ecs.ResourceClusterCapacityProviders(),
			"aws_ecs_service":                    ecs.ResourceService(),
			"aws_ecs_tag":                        ecs.ResourceTag(),
			"aws_ecs_task_definition":            ecs.ResourceTaskDefinition(),
			"aws_ecs_task_set":                   ecs.ResourceTaskSet(),

			"aws_efs_access_point":              efs.ResourceAccessPoint(),
			"aws_efs_backup_policy":             efs.ResourceBackupPolicy(),
			"aws_efs_file_system":               efs.ResourceFileSystem(),
			"aws_efs_file_system_policy":        efs.ResourceFileSystemPolicy(),
			"aws_efs_mount_target":              efs.ResourceMountTarget(),
			"aws_efs_replication_configuration": efs.ResourceReplicationConfiguration(),

			"aws_eks_addon":                    eks.ResourceAddon(),
			"aws_eks_cluster":                  eks.ResourceCluster(),
			"aws_eks_fargate_profile":          eks.ResourceFargateProfile(),
			"aws_eks_identity_provider_config": eks.ResourceIdentityProviderConfig(),
			"aws_eks_node_group":               eks.ResourceNodeGroup(),

			"aws_elasticache_cluster":                  elasticache.ResourceCluster(),
			"aws_elasticache_global_replication_group": elasticache.ResourceGlobalReplicationGroup(),
			"aws_elasticache_parameter_group":          elasticache.ResourceParameterGroup(),
			"aws_elasticache_replication_group":        elasticache.ResourceReplicationGroup(),
			"aws_elasticache_security_group":           elasticache.ResourceSecurityGroup(),
			"aws_elasticache_subnet_group":             elasticache.ResourceSubnetGroup(),
			"aws_elasticache_user":                     elasticache.ResourceUser(),
			"aws_elasticache_user_group":               elasticache.ResourceUserGroup(),
			"aws_elasticache_user_group_association":   elasticache.ResourceUserGroupAssociation(),

			"aws_elastic_beanstalk_application":            elasticbeanstalk.ResourceApplication(),
			"aws_elastic_beanstalk_application_version":    elasticbeanstalk.ResourceApplicationVersion(),
			"aws_elastic_beanstalk_configuration_template": elasticbeanstalk.ResourceConfigurationTemplate(),
			"aws_elastic_beanstalk_environment":            elasticbeanstalk.ResourceEnvironment(),

			"aws_elasticsearch_domain":              elasticsearch.ResourceDomain(),
			"aws_elasticsearch_domain_policy":       elasticsearch.ResourceDomainPolicy(),
			"aws_elasticsearch_domain_saml_options": elasticsearch.ResourceDomainSAMLOptions(),

			"aws_elastictranscoder_pipeline": elastictranscoder.ResourcePipeline(),
			"aws_elastictranscoder_preset":   elastictranscoder.ResourcePreset(),

			"aws_app_cookie_stickiness_policy":        elb.ResourceAppCookieStickinessPolicy(),
			"aws_elb":                                 elb.ResourceLoadBalancer(),
			"aws_elb_attachment":                      elb.ResourceAttachment(),
			"aws_lb_cookie_stickiness_policy":         elb.ResourceCookieStickinessPolicy(),
			"aws_lb_ssl_negotiation_policy":           elb.ResourceSSLNegotiationPolicy(),
			"aws_load_balancer_backend_server_policy": elb.ResourceBackendServerPolicy(),
			"aws_load_balancer_listener_policy":       elb.ResourceListenerPolicy(),
			"aws_load_balancer_policy":                elb.ResourcePolicy(),
			"aws_proxy_protocol_policy":               elb.ResourceProxyProtocolPolicy(),

			"aws_alb":                         elbv2.ResourceLoadBalancer(),
			"aws_alb_listener":                elbv2.ResourceListener(),
			"aws_alb_listener_certificate":    elbv2.ResourceListenerCertificate(),
			"aws_alb_listener_rule":           elbv2.ResourceListenerRule(),
			"aws_alb_target_group":            elbv2.ResourceTargetGroup(),
			"aws_alb_target_group_attachment": elbv2.ResourceTargetGroupAttachment(),
			"aws_lb":                          elbv2.ResourceLoadBalancer(),
			"aws_lb_listener":                 elbv2.ResourceListener(),
			"aws_lb_listener_certificate":     elbv2.ResourceListenerCertificate(),
			"aws_lb_listener_rule":            elbv2.ResourceListenerRule(),
			"aws_lb_target_group":             elbv2.ResourceTargetGroup(),
			"aws_lb_target_group_attachment":  elbv2.ResourceTargetGroupAttachment(),

			"aws_emr_cluster":                emr.ResourceCluster(),
			"aws_emr_instance_fleet":         emr.ResourceInstanceFleet(),
			"aws_emr_instance_group":         emr.ResourceInstanceGroup(),
			"aws_emr_managed_scaling_policy": emr.ResourceManagedScalingPolicy(),
			"aws_emr_security_configuration": emr.ResourceSecurityConfiguration(),
			"aws_emr_studio":                 emr.ResourceStudio(),
			"aws_emr_studio_session_mapping": emr.ResourceStudioSessionMapping(),

			"aws_emrcontainers_virtual_cluster": emrcontainers.ResourceVirtualCluster(),

			"aws_emrserverless_application": emrserverless.ResourceApplication(),

			"aws_kinesis_firehose_delivery_stream": firehose.ResourceDeliveryStream(),

			"aws_fis_experiment_template": fis.ResourceExperimentTemplate(),

			"aws_fms_admin_account": fms.ResourceAdminAccount(),
			"aws_fms_policy":        fms.ResourcePolicy(),

			"aws_fsx_backup":                        fsx.ResourceBackup(),
			"aws_fsx_lustre_file_system":            fsx.ResourceLustreFileSystem(),
			"aws_fsx_data_repository_association":   fsx.ResourceDataRepositoryAssociation(),
			"aws_fsx_ontap_file_system":             fsx.ResourceOntapFileSystem(),
			"aws_fsx_ontap_storage_virtual_machine": fsx.ResourceOntapStorageVirtualMachine(),
			"aws_fsx_ontap_volume":                  fsx.ResourceOntapVolume(),
			"aws_fsx_openzfs_file_system":           fsx.ResourceOpenzfsFileSystem(),
			"aws_fsx_openzfs_volume":                fsx.ResourceOpenzfsVolume(),
			"aws_fsx_openzfs_snapshot":              fsx.ResourceOpenzfsSnapshot(),
			"aws_fsx_windows_file_system":           fsx.ResourceWindowsFileSystem(),

			"aws_gamelift_alias":              gamelift.ResourceAlias(),
			"aws_gamelift_build":              gamelift.ResourceBuild(),
			"aws_gamelift_fleet":              gamelift.ResourceFleet(),
			"aws_gamelift_game_server_group":  gamelift.ResourceGameServerGroup(),
			"aws_gamelift_game_session_queue": gamelift.ResourceGameSessionQueue(),
			"aws_gamelift_script":             gamelift.ResourceScript(),

			"aws_glacier_vault":      glacier.ResourceVault(),
			"aws_glacier_vault_lock": glacier.ResourceVaultLock(),

			"aws_globalaccelerator_accelerator":    globalaccelerator.ResourceAccelerator(),
			"aws_globalaccelerator_endpoint_group": globalaccelerator.ResourceEndpointGroup(),
			"aws_globalaccelerator_listener":       globalaccelerator.ResourceListener(),

			"aws_glue_catalog_database":                 glue.ResourceCatalogDatabase(),
			"aws_glue_catalog_table":                    glue.ResourceCatalogTable(),
			"aws_glue_classifier":                       glue.ResourceClassifier(),
			"aws_glue_connection":                       glue.ResourceConnection(),
			"aws_glue_crawler":                          glue.ResourceCrawler(),
			"aws_glue_data_catalog_encryption_settings": glue.ResourceDataCatalogEncryptionSettings(),
			"aws_glue_dev_endpoint":                     glue.ResourceDevEndpoint(),
			"aws_glue_job":                              glue.ResourceJob(),
			"aws_glue_ml_transform":                     glue.ResourceMLTransform(),
			"aws_glue_partition":                        glue.ResourcePartition(),
			"aws_glue_partition_index":                  glue.ResourcePartitionIndex(),
			"aws_glue_registry":                         glue.ResourceRegistry(),
			"aws_glue_resource_policy":                  glue.ResourceResourcePolicy(),
			"aws_glue_schema":                           glue.ResourceSchema(),
			"aws_glue_security_configuration":           glue.ResourceSecurityConfiguration(),
			"aws_glue_trigger":                          glue.ResourceTrigger(),
			"aws_glue_user_defined_function":            glue.ResourceUserDefinedFunction(),
			"aws_glue_workflow":                         glue.ResourceWorkflow(),

			"aws_grafana_license_association":          grafana.ResourceLicenseAssociation(),
			"aws_grafana_role_association":             grafana.ResourceRoleAssociation(),
			"aws_grafana_workspace":                    grafana.ResourceWorkspace(),
<<<<<<< HEAD
			"aws_grafana_workspace_api_key":            grafana.ResourceWorkspaceAPIKey(),
=======
>>>>>>> e247b9b0
			"aws_grafana_workspace_saml_configuration": grafana.ResourceWorkspaceSAMLConfiguration(),

			"aws_guardduty_detector":                   guardduty.ResourceDetector(),
			"aws_guardduty_filter":                     guardduty.ResourceFilter(),
			"aws_guardduty_invite_accepter":            guardduty.ResourceInviteAccepter(),
			"aws_guardduty_ipset":                      guardduty.ResourceIPSet(),
			"aws_guardduty_member":                     guardduty.ResourceMember(),
			"aws_guardduty_organization_admin_account": guardduty.ResourceOrganizationAdminAccount(),
			"aws_guardduty_organization_configuration": guardduty.ResourceOrganizationConfiguration(),
			"aws_guardduty_publishing_destination":     guardduty.ResourcePublishingDestination(),
			"aws_guardduty_threatintelset":             guardduty.ResourceThreatintelset(),

			"aws_iam_access_key":                  iam.ResourceAccessKey(),
			"aws_iam_account_alias":               iam.ResourceAccountAlias(),
			"aws_iam_account_password_policy":     iam.ResourceAccountPasswordPolicy(),
			"aws_iam_group":                       iam.ResourceGroup(),
			"aws_iam_group_membership":            iam.ResourceGroupMembership(),
			"aws_iam_group_policy":                iam.ResourceGroupPolicy(),
			"aws_iam_group_policy_attachment":     iam.ResourceGroupPolicyAttachment(),
			"aws_iam_instance_profile":            iam.ResourceInstanceProfile(),
			"aws_iam_openid_connect_provider":     iam.ResourceOpenIDConnectProvider(),
			"aws_iam_policy":                      iam.ResourcePolicy(),
			"aws_iam_policy_attachment":           iam.ResourcePolicyAttachment(),
			"aws_iam_role":                        iam.ResourceRole(),
			"aws_iam_role_policy":                 iam.ResourceRolePolicy(),
			"aws_iam_role_policy_attachment":      iam.ResourceRolePolicyAttachment(),
			"aws_iam_saml_provider":               iam.ResourceSAMLProvider(),
			"aws_iam_server_certificate":          iam.ResourceServerCertificate(),
			"aws_iam_service_linked_role":         iam.ResourceServiceLinkedRole(),
			"aws_iam_service_specific_credential": iam.ResourceServiceSpecificCredential(),
			"aws_iam_signing_certificate":         iam.ResourceSigningCertificate(),
			"aws_iam_user":                        iam.ResourceUser(),
			"aws_iam_user_group_membership":       iam.ResourceUserGroupMembership(),
			"aws_iam_user_login_profile":          iam.ResourceUserLoginProfile(),
			"aws_iam_user_policy":                 iam.ResourceUserPolicy(),
			"aws_iam_user_policy_attachment":      iam.ResourceUserPolicyAttachment(),
			"aws_iam_user_ssh_key":                iam.ResourceUserSSHKey(),
			"aws_iam_virtual_mfa_device":          iam.ResourceVirtualMFADevice(),

			"aws_imagebuilder_component":                    imagebuilder.ResourceComponent(),
			"aws_imagebuilder_container_recipe":             imagebuilder.ResourceContainerRecipe(),
			"aws_imagebuilder_distribution_configuration":   imagebuilder.ResourceDistributionConfiguration(),
			"aws_imagebuilder_image":                        imagebuilder.ResourceImage(),
			"aws_imagebuilder_image_pipeline":               imagebuilder.ResourceImagePipeline(),
			"aws_imagebuilder_image_recipe":                 imagebuilder.ResourceImageRecipe(),
			"aws_imagebuilder_infrastructure_configuration": imagebuilder.ResourceInfrastructureConfiguration(),

			"aws_inspector_assessment_target":   inspector.ResourceAssessmentTarget(),
			"aws_inspector_assessment_template": inspector.ResourceAssessmentTemplate(),
			"aws_inspector_resource_group":      inspector.ResourceResourceGroup(),

			"aws_iot_authorizer":                 iot.ResourceAuthorizer(),
			"aws_iot_certificate":                iot.ResourceCertificate(),
			"aws_iot_indexing_configuration":     iot.ResourceIndexingConfiguration(),
			"aws_iot_logging_options":            iot.ResourceLoggingOptions(),
			"aws_iot_policy":                     iot.ResourcePolicy(),
			"aws_iot_policy_attachment":          iot.ResourcePolicyAttachment(),
			"aws_iot_provisioning_template":      iot.ResourceProvisioningTemplate(),
			"aws_iot_role_alias":                 iot.ResourceRoleAlias(),
			"aws_iot_thing":                      iot.ResourceThing(),
			"aws_iot_thing_group":                iot.ResourceThingGroup(),
			"aws_iot_thing_group_membership":     iot.ResourceThingGroupMembership(),
			"aws_iot_thing_principal_attachment": iot.ResourceThingPrincipalAttachment(),
			"aws_iot_thing_type":                 iot.ResourceThingType(),
			"aws_iot_topic_rule":                 iot.ResourceTopicRule(),
			"aws_iot_topic_rule_destination":     iot.ResourceTopicRuleDestination(),

			"aws_msk_cluster":                  kafka.ResourceCluster(),
			"aws_msk_configuration":            kafka.ResourceConfiguration(),
			"aws_msk_scram_secret_association": kafka.ResourceScramSecretAssociation(),

			"aws_mskconnect_connector":            kafkaconnect.ResourceConnector(),
			"aws_mskconnect_custom_plugin":        kafkaconnect.ResourceCustomPlugin(),
			"aws_mskconnect_worker_configuration": kafkaconnect.ResourceWorkerConfiguration(),

			"aws_kendra_data_source":                  kendra.ResourceDataSource(),
			"aws_kendra_experience":                   kendra.ResourceExperience(),
			"aws_kendra_faq":                          kendra.ResourceFaq(),
			"aws_kendra_index":                        kendra.ResourceIndex(),
			"aws_kendra_query_suggestions_block_list": kendra.ResourceQuerySuggestionsBlockList(),
			"aws_kendra_thesaurus":                    kendra.ResourceThesaurus(),

			"aws_keyspaces_keyspace": keyspaces.ResourceKeyspace(),
			"aws_keyspaces_table":    keyspaces.ResourceTable(),

			"aws_kinesis_stream":          kinesis.ResourceStream(),
			"aws_kinesis_stream_consumer": kinesis.ResourceStreamConsumer(),

			"aws_kinesis_analytics_application":           kinesisanalytics.ResourceApplication(),
			"aws_kinesisanalyticsv2_application":          kinesisanalyticsv2.ResourceApplication(),
			"aws_kinesisanalyticsv2_application_snapshot": kinesisanalyticsv2.ResourceApplicationSnapshot(),

			"aws_kinesis_video_stream": kinesisvideo.ResourceStream(),

			"aws_kms_alias":                kms.ResourceAlias(),
			"aws_kms_ciphertext":           kms.ResourceCiphertext(),
			"aws_kms_external_key":         kms.ResourceExternalKey(),
			"aws_kms_grant":                kms.ResourceGrant(),
			"aws_kms_key":                  kms.ResourceKey(),
			"aws_kms_replica_external_key": kms.ResourceReplicaExternalKey(),
			"aws_kms_replica_key":          kms.ResourceReplicaKey(),

			"aws_lakeformation_data_lake_settings": lakeformation.ResourceDataLakeSettings(),
			"aws_lakeformation_lf_tag":             lakeformation.ResourceLFTag(),
			"aws_lakeformation_permissions":        lakeformation.ResourcePermissions(),
			"aws_lakeformation_resource":           lakeformation.ResourceResource(),
			"aws_lakeformation_resource_lf_tags":   lakeformation.ResourceResourceLFTags(),

			"aws_lambda_alias":                          lambda.ResourceAlias(),
			"aws_lambda_code_signing_config":            lambda.ResourceCodeSigningConfig(),
			"aws_lambda_event_source_mapping":           lambda.ResourceEventSourceMapping(),
			"aws_lambda_function":                       lambda.ResourceFunction(),
			"aws_lambda_function_event_invoke_config":   lambda.ResourceFunctionEventInvokeConfig(),
			"aws_lambda_function_url":                   lambda.ResourceFunctionURL(),
			"aws_lambda_invocation":                     lambda.ResourceInvocation(),
			"aws_lambda_layer_version":                  lambda.ResourceLayerVersion(),
			"aws_lambda_layer_version_permission":       lambda.ResourceLayerVersionPermission(),
			"aws_lambda_permission":                     lambda.ResourcePermission(),
			"aws_lambda_provisioned_concurrency_config": lambda.ResourceProvisionedConcurrencyConfig(),

			"aws_lex_bot":       lexmodels.ResourceBot(),
			"aws_lex_bot_alias": lexmodels.ResourceBotAlias(),
			"aws_lex_intent":    lexmodels.ResourceIntent(),
			"aws_lex_slot_type": lexmodels.ResourceSlotType(),

			"aws_licensemanager_association":           licensemanager.ResourceAssociation(),
			"aws_licensemanager_license_configuration": licensemanager.ResourceLicenseConfiguration(),

			"aws_lightsail_container_service":                    lightsail.ResourceContainerService(),
			"aws_lightsail_container_service_deployment_version": lightsail.ResourceContainerServiceDeploymentVersion(),
			"aws_lightsail_database":                             lightsail.ResourceDatabase(),
			"aws_lightsail_domain":                               lightsail.ResourceDomain(),
			"aws_lightsail_instance":                             lightsail.ResourceInstance(),
			"aws_lightsail_instance_public_ports":                lightsail.ResourceInstancePublicPorts(),
			"aws_lightsail_key_pair":                             lightsail.ResourceKeyPair(),
			"aws_lightsail_static_ip":                            lightsail.ResourceStaticIP(),
			"aws_lightsail_static_ip_attachment":                 lightsail.ResourceStaticIPAttachment(),

			"aws_location_geofence_collection": location.ResourceGeofenceCollection(),
			"aws_location_map":                 location.ResourceMap(),
			"aws_location_place_index":         location.ResourcePlaceIndex(),
			"aws_location_route_calculator":    location.ResourceRouteCalculator(),
			"aws_location_tracker":             location.ResourceTracker(),

			"aws_macie_member_account_association": macie.ResourceMemberAccountAssociation(),
			"aws_macie_s3_bucket_association":      macie.ResourceS3BucketAssociation(),

			"aws_macie2_account":                             macie2.ResourceAccount(),
			"aws_macie2_classification_job":                  macie2.ResourceClassificationJob(),
			"aws_macie2_custom_data_identifier":              macie2.ResourceCustomDataIdentifier(),
			"aws_macie2_findings_filter":                     macie2.ResourceFindingsFilter(),
			"aws_macie2_invitation_accepter":                 macie2.ResourceInvitationAccepter(),
			"aws_macie2_member":                              macie2.ResourceMember(),
			"aws_macie2_organization_admin_account":          macie2.ResourceOrganizationAdminAccount(),
			"aws_macie2_classification_export_configuration": macie2.ResourceClassificationExportConfiguration(),

			"aws_media_convert_queue": mediaconvert.ResourceQueue(),

			"aws_media_package_channel": mediapackage.ResourceChannel(),

			"aws_media_store_container":        mediastore.ResourceContainer(),
			"aws_media_store_container_policy": mediastore.ResourceContainerPolicy(),

			"aws_memorydb_acl":             memorydb.ResourceACL(),
			"aws_memorydb_cluster":         memorydb.ResourceCluster(),
			"aws_memorydb_parameter_group": memorydb.ResourceParameterGroup(),
			"aws_memorydb_snapshot":        memorydb.ResourceSnapshot(),
			"aws_memorydb_subnet_group":    memorydb.ResourceSubnetGroup(),
			"aws_memorydb_user":            memorydb.ResourceUser(),

			"aws_mq_broker":        mq.ResourceBroker(),
			"aws_mq_configuration": mq.ResourceConfiguration(),

			"aws_mwaa_environment": mwaa.ResourceEnvironment(),

			"aws_neptune_cluster":                 neptune.ResourceCluster(),
			"aws_neptune_cluster_endpoint":        neptune.ResourceClusterEndpoint(),
			"aws_neptune_cluster_instance":        neptune.ResourceClusterInstance(),
			"aws_neptune_cluster_parameter_group": neptune.ResourceClusterParameterGroup(),
			"aws_neptune_cluster_snapshot":        neptune.ResourceClusterSnapshot(),
			"aws_neptune_event_subscription":      neptune.ResourceEventSubscription(),
			"aws_neptune_parameter_group":         neptune.ResourceParameterGroup(),
			"aws_neptune_subnet_group":            neptune.ResourceSubnetGroup(),

			"aws_networkfirewall_firewall":              networkfirewall.ResourceFirewall(),
			"aws_networkfirewall_firewall_policy":       networkfirewall.ResourceFirewallPolicy(),
			"aws_networkfirewall_logging_configuration": networkfirewall.ResourceLoggingConfiguration(),
			"aws_networkfirewall_resource_policy":       networkfirewall.ResourceResourcePolicy(),
			"aws_networkfirewall_rule_group":            networkfirewall.ResourceRuleGroup(),

			"aws_networkmanager_connection":                               networkmanager.ResourceConnection(),
			"aws_networkmanager_customer_gateway_association":             networkmanager.ResourceCustomerGatewayAssociation(),
			"aws_networkmanager_device":                                   networkmanager.ResourceDevice(),
			"aws_networkmanager_global_network":                           networkmanager.ResourceGlobalNetwork(),
			"aws_networkmanager_link":                                     networkmanager.ResourceLink(),
			"aws_networkmanager_link_association":                         networkmanager.ResourceLinkAssociation(),
			"aws_networkmanager_site":                                     networkmanager.ResourceSite(),
			"aws_networkmanager_transit_gateway_connect_peer_association": networkmanager.ResourceTransitGatewayConnectPeerAssociation(),
			"aws_networkmanager_transit_gateway_registration":             networkmanager.ResourceTransitGatewayRegistration(),

			"aws_opensearch_domain":              opensearch.ResourceDomain(),
			"aws_opensearch_domain_policy":       opensearch.ResourceDomainPolicy(),
			"aws_opensearch_domain_saml_options": opensearch.ResourceDomainSAMLOptions(),

			"aws_opsworks_application":       opsworks.ResourceApplication(),
			"aws_opsworks_custom_layer":      opsworks.ResourceCustomLayer(),
			"aws_opsworks_ecs_cluster_layer": opsworks.ResourceECSClusterLayer(),
			"aws_opsworks_ganglia_layer":     opsworks.ResourceGangliaLayer(),
			"aws_opsworks_haproxy_layer":     opsworks.ResourceHAProxyLayer(),
			"aws_opsworks_instance":          opsworks.ResourceInstance(),
			"aws_opsworks_java_app_layer":    opsworks.ResourceJavaAppLayer(),
			"aws_opsworks_memcached_layer":   opsworks.ResourceMemcachedLayer(),
			"aws_opsworks_mysql_layer":       opsworks.ResourceMySQLLayer(),
			"aws_opsworks_nodejs_app_layer":  opsworks.ResourceNodejsAppLayer(),
			"aws_opsworks_permission":        opsworks.ResourcePermission(),
			"aws_opsworks_php_app_layer":     opsworks.ResourcePHPAppLayer(),
			"aws_opsworks_rails_app_layer":   opsworks.ResourceRailsAppLayer(),
			"aws_opsworks_rds_db_instance":   opsworks.ResourceRDSDBInstance(),
			"aws_opsworks_stack":             opsworks.ResourceStack(),
			"aws_opsworks_static_web_layer":  opsworks.ResourceStaticWebLayer(),
			"aws_opsworks_user_profile":      opsworks.ResourceUserProfile(),

			"aws_organizations_account":                 organizations.ResourceAccount(),
			"aws_organizations_delegated_administrator": organizations.ResourceDelegatedAdministrator(),
			"aws_organizations_organization":            organizations.ResourceOrganization(),
			"aws_organizations_organizational_unit":     organizations.ResourceOrganizationalUnit(),
			"aws_organizations_policy":                  organizations.ResourcePolicy(),
			"aws_organizations_policy_attachment":       organizations.ResourcePolicyAttachment(),

			"aws_pinpoint_adm_channel":               pinpoint.ResourceADMChannel(),
			"aws_pinpoint_apns_channel":              pinpoint.ResourceAPNSChannel(),
			"aws_pinpoint_apns_sandbox_channel":      pinpoint.ResourceAPNSSandboxChannel(),
			"aws_pinpoint_apns_voip_channel":         pinpoint.ResourceAPNSVoIPChannel(),
			"aws_pinpoint_apns_voip_sandbox_channel": pinpoint.ResourceAPNSVoIPSandboxChannel(),
			"aws_pinpoint_app":                       pinpoint.ResourceApp(),
			"aws_pinpoint_baidu_channel":             pinpoint.ResourceBaiduChannel(),
			"aws_pinpoint_email_channel":             pinpoint.ResourceEmailChannel(),
			"aws_pinpoint_event_stream":              pinpoint.ResourceEventStream(),
			"aws_pinpoint_gcm_channel":               pinpoint.ResourceGCMChannel(),
			"aws_pinpoint_sms_channel":               pinpoint.ResourceSMSChannel(),

			"aws_qldb_ledger": qldb.ResourceLedger(),
			"aws_qldb_stream": qldb.ResourceStream(),

			"aws_quicksight_data_source":      quicksight.ResourceDataSource(),
			"aws_quicksight_group":            quicksight.ResourceGroup(),
			"aws_quicksight_group_membership": quicksight.ResourceGroupMembership(),
			"aws_quicksight_user":             quicksight.ResourceUser(),

			"aws_ram_principal_association":   ram.ResourcePrincipalAssociation(),
			"aws_ram_resource_association":    ram.ResourceResourceAssociation(),
			"aws_ram_resource_share":          ram.ResourceResourceShare(),
			"aws_ram_resource_share_accepter": ram.ResourceResourceShareAccepter(),

			"aws_db_cluster_snapshot":                       rds.ResourceClusterSnapshot(),
			"aws_db_event_subscription":                     rds.ResourceEventSubscription(),
			"aws_db_instance":                               rds.ResourceInstance(),
			"aws_db_instance_automated_backups_replication": rds.ResourceInstanceAutomatedBackupsReplication(),
			"aws_db_instance_role_association":              rds.ResourceInstanceRoleAssociation(),
			"aws_db_option_group":                           rds.ResourceOptionGroup(),
			"aws_db_parameter_group":                        rds.ResourceParameterGroup(),
			"aws_db_proxy":                                  rds.ResourceProxy(),
			"aws_db_proxy_default_target_group":             rds.ResourceProxyDefaultTargetGroup(),
			"aws_db_proxy_endpoint":                         rds.ResourceProxyEndpoint(),
			"aws_db_proxy_target":                           rds.ResourceProxyTarget(),
			"aws_db_security_group":                         rds.ResourceSecurityGroup(),
			"aws_db_snapshot":                               rds.ResourceSnapshot(),
			"aws_db_snapshot_copy":                          rds.ResourceSnapshotCopy(),
			"aws_db_subnet_group":                           rds.ResourceSubnetGroup(),
			"aws_rds_cluster":                               rds.ResourceCluster(),
			"aws_rds_cluster_activity_stream":               rds.ResourceClusterActivityStream(),
			"aws_rds_cluster_endpoint":                      rds.ResourceClusterEndpoint(),
			"aws_rds_cluster_instance":                      rds.ResourceClusterInstance(),
			"aws_rds_cluster_parameter_group":               rds.ResourceClusterParameterGroup(),
			"aws_rds_cluster_role_association":              rds.ResourceClusterRoleAssociation(),
			"aws_rds_global_cluster":                        rds.ResourceGlobalCluster(),

			"aws_redshift_authentication_profile":        redshift.ResourceAuthenticationProfile(),
			"aws_redshift_cluster":                       redshift.ResourceCluster(),
			"aws_redshift_cluster_iam_roles":             redshift.ResourceClusterIAMRoles(),
			"aws_redshift_endpoint_access":               redshift.ResourceEndpointAccess(),
			"aws_redshift_event_subscription":            redshift.ResourceEventSubscription(),
			"aws_redshift_hsm_client_certificate":        redshift.ResourceHSMClientCertificate(),
			"aws_redshift_hsm_configuration":             redshift.ResourceHSMConfiguration(),
			"aws_redshift_parameter_group":               redshift.ResourceParameterGroup(),
			"aws_redshift_scheduled_action":              redshift.ResourceScheduledAction(),
			"aws_redshift_security_group":                redshift.ResourceSecurityGroup(),
			"aws_redshift_snapshot_copy_grant":           redshift.ResourceSnapshotCopyGrant(),
			"aws_redshift_snapshot_schedule":             redshift.ResourceSnapshotSchedule(),
			"aws_redshift_snapshot_schedule_association": redshift.ResourceSnapshotScheduleAssociation(),
			"aws_redshift_subnet_group":                  redshift.ResourceSubnetGroup(),
			"aws_redshift_usage_limit":                   redshift.ResourceUsageLimit(),

			"aws_redshiftdata_statement": redshiftdata.ResourceStatement(),

			"aws_redshiftserverless_namespace": redshiftserverless.ResourceNamespace(),

			"aws_resourcegroups_group": resourcegroups.ResourceGroup(),

			"aws_rolesanywhere_profile":      rolesanywhere.ResourceProfile(),
			"aws_rolesanywhere_trust_anchor": rolesanywhere.ResourceTrustAnchor(),

			"aws_route53_delegation_set":                route53.ResourceDelegationSet(),
			"aws_route53_health_check":                  route53.ResourceHealthCheck(),
			"aws_route53_hosted_zone_dnssec":            route53.ResourceHostedZoneDNSSEC(),
			"aws_route53_key_signing_key":               route53.ResourceKeySigningKey(),
			"aws_route53_query_log":                     route53.ResourceQueryLog(),
			"aws_route53_record":                        route53.ResourceRecord(),
			"aws_route53_traffic_policy":                route53.ResourceTrafficPolicy(),
			"aws_route53_traffic_policy_instance":       route53.ResourceTrafficPolicyInstance(),
			"aws_route53_vpc_association_authorization": route53.ResourceVPCAssociationAuthorization(),
			"aws_route53_zone":                          route53.ResourceZone(),
			"aws_route53_zone_association":              route53.ResourceZoneAssociation(),

			"aws_route53domains_registered_domain": route53domains.ResourceRegisteredDomain(),

			"aws_route53recoverycontrolconfig_cluster":         route53recoverycontrolconfig.ResourceCluster(),
			"aws_route53recoverycontrolconfig_control_panel":   route53recoverycontrolconfig.ResourceControlPanel(),
			"aws_route53recoverycontrolconfig_routing_control": route53recoverycontrolconfig.ResourceRoutingControl(),
			"aws_route53recoverycontrolconfig_safety_rule":     route53recoverycontrolconfig.ResourceSafetyRule(),

			"aws_route53recoveryreadiness_cell":            route53recoveryreadiness.ResourceCell(),
			"aws_route53recoveryreadiness_readiness_check": route53recoveryreadiness.ResourceReadinessCheck(),
			"aws_route53recoveryreadiness_recovery_group":  route53recoveryreadiness.ResourceRecoveryGroup(),
			"aws_route53recoveryreadiness_resource_set":    route53recoveryreadiness.ResourceResourceSet(),

			"aws_route53_resolver_dnssec_config":                   route53resolver.ResourceDNSSECConfig(),
			"aws_route53_resolver_endpoint":                        route53resolver.ResourceEndpoint(),
			"aws_route53_resolver_firewall_config":                 route53resolver.ResourceFirewallConfig(),
			"aws_route53_resolver_firewall_domain_list":            route53resolver.ResourceFirewallDomainList(),
			"aws_route53_resolver_firewall_rule":                   route53resolver.ResourceFirewallRule(),
			"aws_route53_resolver_firewall_rule_group":             route53resolver.ResourceFirewallRuleGroup(),
			"aws_route53_resolver_firewall_rule_group_association": route53resolver.ResourceFirewallRuleGroupAssociation(),
			"aws_route53_resolver_query_log_config":                route53resolver.ResourceQueryLogConfig(),
			"aws_route53_resolver_query_log_config_association":    route53resolver.ResourceQueryLogConfigAssociation(),
			"aws_route53_resolver_rule":                            route53resolver.ResourceRule(),
			"aws_route53_resolver_rule_association":                route53resolver.ResourceRuleAssociation(),

			"aws_s3_bucket":                                      s3.ResourceBucket(),
			"aws_s3_bucket_accelerate_configuration":             s3.ResourceBucketAccelerateConfiguration(),
			"aws_s3_bucket_acl":                                  s3.ResourceBucketACL(),
			"aws_s3_bucket_analytics_configuration":              s3.ResourceBucketAnalyticsConfiguration(),
			"aws_s3_bucket_cors_configuration":                   s3.ResourceBucketCorsConfiguration(),
			"aws_s3_bucket_intelligent_tiering_configuration":    s3.ResourceBucketIntelligentTieringConfiguration(),
			"aws_s3_bucket_inventory":                            s3.ResourceBucketInventory(),
			"aws_s3_bucket_lifecycle_configuration":              s3.ResourceBucketLifecycleConfiguration(),
			"aws_s3_bucket_logging":                              s3.ResourceBucketLogging(),
			"aws_s3_bucket_metric":                               s3.ResourceBucketMetric(),
			"aws_s3_bucket_notification":                         s3.ResourceBucketNotification(),
			"aws_s3_bucket_object_lock_configuration":            s3.ResourceBucketObjectLockConfiguration(),
			"aws_s3_bucket_ownership_controls":                   s3.ResourceBucketOwnershipControls(),
			"aws_s3_bucket_policy":                               s3.ResourceBucketPolicy(),
			"aws_s3_bucket_public_access_block":                  s3.ResourceBucketPublicAccessBlock(),
			"aws_s3_bucket_replication_configuration":            s3.ResourceBucketReplicationConfiguration(),
			"aws_s3_bucket_request_payment_configuration":        s3.ResourceBucketRequestPaymentConfiguration(),
			"aws_s3_bucket_server_side_encryption_configuration": s3.ResourceBucketServerSideEncryptionConfiguration(),
			"aws_s3_bucket_versioning":                           s3.ResourceBucketVersioning(),
			"aws_s3_bucket_website_configuration":                s3.ResourceBucketWebsiteConfiguration(),
			"aws_s3_object":                                      s3.ResourceObject(),
			"aws_s3_object_copy":                                 s3.ResourceObjectCopy(),
			"aws_s3_bucket_object":                               s3.ResourceBucketObject(), // DEPRECATED: use aws_s3_object instead

			"aws_s3_access_point":                             s3control.ResourceAccessPoint(),
			"aws_s3control_access_point_policy":               s3control.ResourceAccessPointPolicy(),
			"aws_s3_account_public_access_block":              s3control.ResourceAccountPublicAccessBlock(),
			"aws_s3control_bucket":                            s3control.ResourceBucket(),
			"aws_s3control_bucket_lifecycle_configuration":    s3control.ResourceBucketLifecycleConfiguration(),
			"aws_s3control_bucket_policy":                     s3control.ResourceBucketPolicy(),
			"aws_s3control_multi_region_access_point":         s3control.ResourceMultiRegionAccessPoint(),
			"aws_s3control_multi_region_access_point_policy":  s3control.ResourceMultiRegionAccessPointPolicy(),
			"aws_s3control_object_lambda_access_point":        s3control.ResourceObjectLambdaAccessPoint(),
			"aws_s3control_object_lambda_access_point_policy": s3control.ResourceObjectLambdaAccessPointPolicy(),

			"aws_s3outposts_endpoint": s3outposts.ResourceEndpoint(),

			"aws_sagemaker_app":                                       sagemaker.ResourceApp(),
			"aws_sagemaker_app_image_config":                          sagemaker.ResourceAppImageConfig(),
			"aws_sagemaker_code_repository":                           sagemaker.ResourceCodeRepository(),
			"aws_sagemaker_device":                                    sagemaker.ResourceDevice(),
			"aws_sagemaker_device_fleet":                              sagemaker.ResourceDeviceFleet(),
			"aws_sagemaker_domain":                                    sagemaker.ResourceDomain(),
			"aws_sagemaker_endpoint":                                  sagemaker.ResourceEndpoint(),
			"aws_sagemaker_endpoint_configuration":                    sagemaker.ResourceEndpointConfiguration(),
			"aws_sagemaker_feature_group":                             sagemaker.ResourceFeatureGroup(),
			"aws_sagemaker_flow_definition":                           sagemaker.ResourceFlowDefinition(),
			"aws_sagemaker_human_task_ui":                             sagemaker.ResourceHumanTaskUI(),
			"aws_sagemaker_image":                                     sagemaker.ResourceImage(),
			"aws_sagemaker_image_version":                             sagemaker.ResourceImageVersion(),
			"aws_sagemaker_model":                                     sagemaker.ResourceModel(),
			"aws_sagemaker_model_package_group":                       sagemaker.ResourceModelPackageGroup(),
			"aws_sagemaker_model_package_group_policy":                sagemaker.ResourceModelPackageGroupPolicy(),
			"aws_sagemaker_notebook_instance":                         sagemaker.ResourceNotebookInstance(),
			"aws_sagemaker_notebook_instance_lifecycle_configuration": sagemaker.ResourceNotebookInstanceLifeCycleConfiguration(),
			"aws_sagemaker_project":                                   sagemaker.ResourceProject(),
			"aws_sagemaker_studio_lifecycle_config":                   sagemaker.ResourceStudioLifecycleConfig(),
			"aws_sagemaker_user_profile":                              sagemaker.ResourceUserProfile(),
			"aws_sagemaker_workforce":                                 sagemaker.ResourceWorkforce(),
			"aws_sagemaker_workteam":                                  sagemaker.ResourceWorkteam(),

			"aws_schemas_discoverer": schemas.ResourceDiscoverer(),
			"aws_schemas_registry":   schemas.ResourceRegistry(),
			"aws_schemas_schema":     schemas.ResourceSchema(),

			"aws_secretsmanager_secret":          secretsmanager.ResourceSecret(),
			"aws_secretsmanager_secret_policy":   secretsmanager.ResourceSecretPolicy(),
			"aws_secretsmanager_secret_rotation": secretsmanager.ResourceSecretRotation(),
			"aws_secretsmanager_secret_version":  secretsmanager.ResourceSecretVersion(),

			"aws_securityhub_account":                    securityhub.ResourceAccount(),
			"aws_securityhub_action_target":              securityhub.ResourceActionTarget(),
			"aws_securityhub_insight":                    securityhub.ResourceInsight(),
			"aws_securityhub_invite_accepter":            securityhub.ResourceInviteAccepter(),
			"aws_securityhub_member":                     securityhub.ResourceMember(),
			"aws_securityhub_organization_admin_account": securityhub.ResourceOrganizationAdminAccount(),
			"aws_securityhub_organization_configuration": securityhub.ResourceOrganizationConfiguration(),
			"aws_securityhub_product_subscription":       securityhub.ResourceProductSubscription(),
			"aws_securityhub_standards_control":          securityhub.ResourceStandardsControl(),
			"aws_securityhub_standards_subscription":     securityhub.ResourceStandardsSubscription(),
			"aws_securityhub_finding_aggregator":         securityhub.ResourceFindingAggregator(),

			"aws_serverlessapplicationrepository_cloudformation_stack": serverlessrepo.ResourceCloudFormationStack(),

			"aws_servicecatalog_budget_resource_association":     servicecatalog.ResourceBudgetResourceAssociation(),
			"aws_servicecatalog_constraint":                      servicecatalog.ResourceConstraint(),
			"aws_servicecatalog_organizations_access":            servicecatalog.ResourceOrganizationsAccess(),
			"aws_servicecatalog_portfolio":                       servicecatalog.ResourcePortfolio(),
			"aws_servicecatalog_portfolio_share":                 servicecatalog.ResourcePortfolioShare(),
			"aws_servicecatalog_principal_portfolio_association": servicecatalog.ResourcePrincipalPortfolioAssociation(),
			"aws_servicecatalog_product":                         servicecatalog.ResourceProduct(),
			"aws_servicecatalog_product_portfolio_association":   servicecatalog.ResourceProductPortfolioAssociation(),
			"aws_servicecatalog_provisioned_product":             servicecatalog.ResourceProvisionedProduct(),
			"aws_servicecatalog_provisioning_artifact":           servicecatalog.ResourceProvisioningArtifact(),
			"aws_servicecatalog_service_action":                  servicecatalog.ResourceServiceAction(),
			"aws_servicecatalog_tag_option":                      servicecatalog.ResourceTagOption(),
			"aws_servicecatalog_tag_option_resource_association": servicecatalog.ResourceTagOptionResourceAssociation(),

			"aws_service_discovery_http_namespace":        servicediscovery.ResourceHTTPNamespace(),
			"aws_service_discovery_instance":              servicediscovery.ResourceInstance(),
			"aws_service_discovery_private_dns_namespace": servicediscovery.ResourcePrivateDNSNamespace(),
			"aws_service_discovery_public_dns_namespace":  servicediscovery.ResourcePublicDNSNamespace(),
			"aws_service_discovery_service":               servicediscovery.ResourceService(),

			"aws_servicequotas_service_quota": servicequotas.ResourceServiceQuota(),

			"aws_ses_active_receipt_rule_set":      ses.ResourceActiveReceiptRuleSet(),
			"aws_ses_configuration_set":            ses.ResourceConfigurationSet(),
			"aws_ses_domain_dkim":                  ses.ResourceDomainDKIM(),
			"aws_ses_domain_identity":              ses.ResourceDomainIdentity(),
			"aws_ses_domain_identity_verification": ses.ResourceDomainIdentityVerification(),
			"aws_ses_domain_mail_from":             ses.ResourceDomainMailFrom(),
			"aws_ses_email_identity":               ses.ResourceEmailIdentity(),
			"aws_ses_event_destination":            ses.ResourceEventDestination(),
			"aws_ses_identity_notification_topic":  ses.ResourceIdentityNotificationTopic(),
			"aws_ses_identity_policy":              ses.ResourceIdentityPolicy(),
			"aws_ses_receipt_filter":               ses.ResourceReceiptFilter(),
			"aws_ses_receipt_rule":                 ses.ResourceReceiptRule(),
			"aws_ses_receipt_rule_set":             ses.ResourceReceiptRuleSet(),
			"aws_ses_template":                     ses.ResourceTemplate(),

			"aws_sfn_activity":      sfn.ResourceActivity(),
			"aws_sfn_state_machine": sfn.ResourceStateMachine(),

			"aws_shield_protection":                          shield.ResourceProtection(),
			"aws_shield_protection_group":                    shield.ResourceProtectionGroup(),
			"aws_shield_protection_health_check_association": shield.ResourceProtectionHealthCheckAssociation(),

			"aws_signer_signing_job":                signer.ResourceSigningJob(),
			"aws_signer_signing_profile":            signer.ResourceSigningProfile(),
			"aws_signer_signing_profile_permission": signer.ResourceSigningProfilePermission(),

			"aws_simpledb_domain": simpledb.ResourceDomain(),

			"aws_sns_platform_application": sns.ResourcePlatformApplication(),
			"aws_sns_sms_preferences":      sns.ResourceSMSPreferences(),
			"aws_sns_topic":                sns.ResourceTopic(),
			"aws_sns_topic_policy":         sns.ResourceTopicPolicy(),
			"aws_sns_topic_subscription":   sns.ResourceTopicSubscription(),

			"aws_sqs_queue":        sqs.ResourceQueue(),
			"aws_sqs_queue_policy": sqs.ResourceQueuePolicy(),

			"aws_ssm_activation":                ssm.ResourceActivation(),
			"aws_ssm_association":               ssm.ResourceAssociation(),
			"aws_ssm_document":                  ssm.ResourceDocument(),
			"aws_ssm_maintenance_window":        ssm.ResourceMaintenanceWindow(),
			"aws_ssm_maintenance_window_target": ssm.ResourceMaintenanceWindowTarget(),
			"aws_ssm_maintenance_window_task":   ssm.ResourceMaintenanceWindowTask(),
			"aws_ssm_parameter":                 ssm.ResourceParameter(),
			"aws_ssm_patch_baseline":            ssm.ResourcePatchBaseline(),
			"aws_ssm_patch_group":               ssm.ResourcePatchGroup(),
			"aws_ssm_resource_data_sync":        ssm.ResourceResourceDataSync(),
			"aws_ssm_service_setting":           ssm.ResourceServiceSetting(),

			"aws_ssoadmin_account_assignment":           ssoadmin.ResourceAccountAssignment(),
			"aws_ssoadmin_managed_policy_attachment":    ssoadmin.ResourceManagedPolicyAttachment(),
			"aws_ssoadmin_permission_set":               ssoadmin.ResourcePermissionSet(),
			"aws_ssoadmin_permission_set_inline_policy": ssoadmin.ResourcePermissionSetInlinePolicy(),

			"aws_storagegateway_cache":                   storagegateway.ResourceCache(),
			"aws_storagegateway_cached_iscsi_volume":     storagegateway.ResourceCachediSCSIVolume(),
			"aws_storagegateway_file_system_association": storagegateway.ResourceFileSystemAssociation(),
			"aws_storagegateway_gateway":                 storagegateway.ResourceGateway(),
			"aws_storagegateway_nfs_file_share":          storagegateway.ResourceNFSFileShare(),
			"aws_storagegateway_smb_file_share":          storagegateway.ResourceSMBFileShare(),
			"aws_storagegateway_stored_iscsi_volume":     storagegateway.ResourceStorediSCSIVolume(),
			"aws_storagegateway_tape_pool":               storagegateway.ResourceTapePool(),
			"aws_storagegateway_upload_buffer":           storagegateway.ResourceUploadBuffer(),
			"aws_storagegateway_working_storage":         storagegateway.ResourceWorkingStorage(),

			"aws_swf_domain": swf.ResourceDomain(),

			"aws_synthetics_canary": synthetics.ResourceCanary(),

			"aws_timestreamwrite_database": timestreamwrite.ResourceDatabase(),
			"aws_timestreamwrite_table":    timestreamwrite.ResourceTable(),

			"aws_transcribe_language_model":     transcribe.ResourceLanguageModel(),
			"aws_transcribe_medical_vocabulary": transcribe.ResourceMedicalVocabulary(),
			"aws_transcribe_vocabulary":         transcribe.ResourceVocabulary(),
			"aws_transcribe_vocabulary_filter":  transcribe.ResourceVocabularyFilter(),

			"aws_transfer_access":   transfer.ResourceAccess(),
			"aws_transfer_server":   transfer.ResourceServer(),
			"aws_transfer_ssh_key":  transfer.ResourceSSHKey(),
			"aws_transfer_user":     transfer.ResourceUser(),
			"aws_transfer_workflow": transfer.ResourceWorkflow(),

			"aws_waf_byte_match_set":          waf.ResourceByteMatchSet(),
			"aws_waf_geo_match_set":           waf.ResourceGeoMatchSet(),
			"aws_waf_ipset":                   waf.ResourceIPSet(),
			"aws_waf_rate_based_rule":         waf.ResourceRateBasedRule(),
			"aws_waf_regex_match_set":         waf.ResourceRegexMatchSet(),
			"aws_waf_regex_pattern_set":       waf.ResourceRegexPatternSet(),
			"aws_waf_rule":                    waf.ResourceRule(),
			"aws_waf_rule_group":              waf.ResourceRuleGroup(),
			"aws_waf_size_constraint_set":     waf.ResourceSizeConstraintSet(),
			"aws_waf_sql_injection_match_set": waf.ResourceSQLInjectionMatchSet(),
			"aws_waf_web_acl":                 waf.ResourceWebACL(),
			"aws_waf_xss_match_set":           waf.ResourceXSSMatchSet(),

			"aws_wafregional_byte_match_set":          wafregional.ResourceByteMatchSet(),
			"aws_wafregional_geo_match_set":           wafregional.ResourceGeoMatchSet(),
			"aws_wafregional_ipset":                   wafregional.ResourceIPSet(),
			"aws_wafregional_rate_based_rule":         wafregional.ResourceRateBasedRule(),
			"aws_wafregional_regex_match_set":         wafregional.ResourceRegexMatchSet(),
			"aws_wafregional_regex_pattern_set":       wafregional.ResourceRegexPatternSet(),
			"aws_wafregional_rule":                    wafregional.ResourceRule(),
			"aws_wafregional_rule_group":              wafregional.ResourceRuleGroup(),
			"aws_wafregional_size_constraint_set":     wafregional.ResourceSizeConstraintSet(),
			"aws_wafregional_sql_injection_match_set": wafregional.ResourceSQLInjectionMatchSet(),
			"aws_wafregional_web_acl":                 wafregional.ResourceWebACL(),
			"aws_wafregional_web_acl_association":     wafregional.ResourceWebACLAssociation(),
			"aws_wafregional_xss_match_set":           wafregional.ResourceXSSMatchSet(),

			"aws_wafv2_ip_set":                        wafv2.ResourceIPSet(),
			"aws_wafv2_regex_pattern_set":             wafv2.ResourceRegexPatternSet(),
			"aws_wafv2_rule_group":                    wafv2.ResourceRuleGroup(),
			"aws_wafv2_web_acl":                       wafv2.ResourceWebACL(),
			"aws_wafv2_web_acl_association":           wafv2.ResourceWebACLAssociation(),
			"aws_wafv2_web_acl_logging_configuration": wafv2.ResourceWebACLLoggingConfiguration(),

			"aws_worklink_fleet": worklink.ResourceFleet(),
			"aws_worklink_website_certificate_authority_association": worklink.ResourceWebsiteCertificateAuthorityAssociation(),

			"aws_workspaces_directory": workspaces.ResourceDirectory(),
			"aws_workspaces_ip_group":  workspaces.ResourceIPGroup(),
			"aws_workspaces_workspace": workspaces.ResourceWorkspace(),

			"aws_xray_encryption_config": xray.ResourceEncryptionConfig(),
			"aws_xray_group":             xray.ResourceGroup(),
			"aws_xray_sampling_rule":     xray.ResourceSamplingRule(),
		},
	}

	provider.ConfigureContextFunc = func(ctx context.Context, d *schema.ResourceData) (interface{}, diag.Diagnostics) {
		terraformVersion := provider.TerraformVersion
		if terraformVersion == "" {
			// Terraform 0.12 introduced this field to the protocol
			// We can therefore assume that if it's missing it's 0.10 or 0.11
			terraformVersion = "0.11+compatible"
		}
		return providerConfigure(ctx, d, terraformVersion)
	}

	return provider, nil
}

func providerConfigure(ctx context.Context, d *schema.ResourceData, terraformVersion string) (interface{}, diag.Diagnostics) {
	config := conns.Config{
		AccessKey:                      d.Get("access_key").(string),
		DefaultTagsConfig:              expandProviderDefaultTags(d.Get("default_tags").([]interface{})),
		CustomCABundle:                 d.Get("custom_ca_bundle").(string),
		EC2MetadataServiceEndpoint:     d.Get("ec2_metadata_service_endpoint").(string),
		EC2MetadataServiceEndpointMode: d.Get("ec2_metadata_service_endpoint_mode").(string),
		Endpoints:                      make(map[string]string),
		HTTPProxy:                      d.Get("http_proxy").(string),
		IgnoreTagsConfig:               expandProviderIgnoreTags(d.Get("ignore_tags").([]interface{})),
		Insecure:                       d.Get("insecure").(bool),
		MaxRetries:                     25, // Set default here, not in schema (muxing with v6 provider).
		Profile:                        d.Get("profile").(string),
		Region:                         d.Get("region").(string),
		S3UsePathStyle:                 d.Get("s3_use_path_style").(bool) || d.Get("s3_force_path_style").(bool),
		SecretKey:                      d.Get("secret_key").(string),
		SkipCredsValidation:            d.Get("skip_credentials_validation").(bool),
		SkipGetEC2Platforms:            d.Get("skip_get_ec2_platforms").(bool),
		SkipRegionValidation:           d.Get("skip_region_validation").(bool),
		SkipRequestingAccountId:        d.Get("skip_requesting_account_id").(bool),
		STSRegion:                      d.Get("sts_region").(string),
		TerraformVersion:               terraformVersion,
		Token:                          d.Get("token").(string),
		UseDualStackEndpoint:           d.Get("use_dualstack_endpoint").(bool),
		UseFIPSEndpoint:                d.Get("use_fips_endpoint").(bool),
	}

	if v, ok := d.GetOk("max_retries"); ok {
		config.MaxRetries = v.(int)
	}

	if raw := d.Get("shared_config_files").([]interface{}); len(raw) != 0 {
		l := make([]string, len(raw))
		for i, v := range raw {
			l[i] = v.(string)
		}
		config.SharedConfigFiles = l
	}

	if v := d.Get("shared_credentials_file").(string); v != "" {
		config.SharedCredentialsFiles = []string{v}
	}

	if raw := d.Get("shared_credentials_files").([]interface{}); len(raw) != 0 {
		l := make([]string, len(raw))
		for i, v := range raw {
			l[i] = v.(string)
		}
		config.SharedCredentialsFiles = l
	}

	if l, ok := d.Get("assume_role").([]interface{}); ok && len(l) > 0 && l[0] != nil {
		config.AssumeRole = expandAssumeRole(l[0].(map[string]interface{}))
		log.Printf("[INFO] assume_role configuration set: (ARN: %q, SessionID: %q, ExternalID: %q)", config.AssumeRole.RoleARN, config.AssumeRole.SessionName, config.AssumeRole.ExternalID)
	}

	if l, ok := d.Get("assume_role_with_web_identity").([]interface{}); ok && len(l) > 0 && l[0] != nil {
		config.AssumeRoleWithWebIdentity = expandAssumeRoleWithWebIdentity(l[0].(map[string]interface{}))
		log.Printf("[INFO] assume_role_with_web_identity configuration set: (ARN: %q, SessionID: %q)", config.AssumeRoleWithWebIdentity.RoleARN, config.AssumeRoleWithWebIdentity.SessionName)
	}

	if err := expandEndpoints(d.Get("endpoints").(*schema.Set).List(), config.Endpoints); err != nil {
		return nil, diag.FromErr(err)
	}

	if v, ok := d.GetOk("allowed_account_ids"); ok {
		for _, accountIDRaw := range v.(*schema.Set).List() {
			config.AllowedAccountIds = append(config.AllowedAccountIds, accountIDRaw.(string))
		}
	}

	if v, ok := d.GetOk("forbidden_account_ids"); ok {
		for _, accountIDRaw := range v.(*schema.Set).List() {
			config.ForbiddenAccountIds = append(config.ForbiddenAccountIds, accountIDRaw.(string))
		}
	}

	if v, null, _ := nullable.Bool(d.Get("skip_metadata_api_check").(string)).Value(); !null {
		if v {
			config.EC2MetadataServiceEnableState = imds.ClientDisabled
		} else {
			config.EC2MetadataServiceEnableState = imds.ClientEnabled
		}
	}

	return config.Client(ctx)
}

func assumeRoleSchema() *schema.Schema {
	return &schema.Schema{
		Type:     schema.TypeList,
		Optional: true,
		MaxItems: 1,
		Elem: &schema.Resource{
			Schema: map[string]*schema.Schema{
				"duration": {
					Type:          schema.TypeString,
					Optional:      true,
					Description:   "The duration, between 15 minutes and 12 hours, of the role session. Valid time units are ns, us (or µs), ms, s, h, or m.",
					ValidateFunc:  validAssumeRoleDuration,
					ConflictsWith: []string{"assume_role.0.duration_seconds"},
				},
				"duration_seconds": {
					Type:          schema.TypeInt,
					Optional:      true,
					Deprecated:    "Use assume_role.duration instead",
					Description:   "The duration, in seconds, of the role session.",
					ValidateFunc:  validation.IntBetween(900, 43200),
					ConflictsWith: []string{"assume_role.0.duration"},
				},
				"external_id": {
					Type:        schema.TypeString,
					Optional:    true,
					Description: "A unique identifier that might be required when you assume a role in another account.",
					ValidateFunc: validation.All(
						validation.StringLenBetween(2, 1224),
						validation.StringMatch(regexp.MustCompile(`[\w+=,.@:\/\-]*`), ""),
					),
				},
				"policy": {
					Type:         schema.TypeString,
					Optional:     true,
					Description:  "IAM Policy JSON describing further restricting permissions for the IAM Role being assumed.",
					ValidateFunc: validation.StringIsJSON,
				},
				"policy_arns": {
					Type:        schema.TypeSet,
					Optional:    true,
					Description: "Amazon Resource Names (ARNs) of IAM Policies describing further restricting permissions for the IAM Role being assumed.",
					Elem: &schema.Schema{
						Type:         schema.TypeString,
						ValidateFunc: verify.ValidARN,
					},
				},
				"role_arn": {
					Type:         schema.TypeString,
					Optional:     true,
					Description:  "Amazon Resource Name (ARN) of an IAM Role to assume prior to making API calls.",
					ValidateFunc: verify.ValidARN,
				},
				"session_name": {
					Type:         schema.TypeString,
					Optional:     true,
					Description:  "An identifier for the assumed role session.",
					ValidateFunc: validAssumeRoleSessionName,
				},
				"tags": {
					Type:        schema.TypeMap,
					Optional:    true,
					Description: "Assume role session tags.",
					Elem:        &schema.Schema{Type: schema.TypeString},
				},
				"transitive_tag_keys": {
					Type:        schema.TypeSet,
					Optional:    true,
					Description: "Assume role session tag keys to pass to any subsequent sessions.",
					Elem:        &schema.Schema{Type: schema.TypeString},
				},
			},
		},
	}
}

func assumeRoleWithWebIdentitySchema() *schema.Schema {
	return &schema.Schema{
		Type:     schema.TypeList,
		Optional: true,
		MaxItems: 1,
		Elem: &schema.Resource{
			Schema: map[string]*schema.Schema{
				"duration": {
					Type:         schema.TypeString,
					Optional:     true,
					Description:  "The duration, between 15 minutes and 12 hours, of the role session. Valid time units are ns, us (or µs), ms, s, h, or m.",
					ValidateFunc: validAssumeRoleDuration,
				},
				"policy": {
					Type:         schema.TypeString,
					Optional:     true,
					Description:  "IAM Policy JSON describing further restricting permissions for the IAM Role being assumed.",
					ValidateFunc: validation.StringIsJSON,
				},
				"policy_arns": {
					Type:        schema.TypeSet,
					Optional:    true,
					Description: "Amazon Resource Names (ARNs) of IAM Policies describing further restricting permissions for the IAM Role being assumed.",
					Elem: &schema.Schema{
						Type:         schema.TypeString,
						ValidateFunc: verify.ValidARN,
					},
				},
				"role_arn": {
					Type:         schema.TypeString,
					Optional:     true,
					Description:  "Amazon Resource Name (ARN) of an IAM Role to assume prior to making API calls.",
					ValidateFunc: verify.ValidARN,
				},
				"session_name": {
					Type:         schema.TypeString,
					Optional:     true,
					Description:  "An identifier for the assumed role session.",
					ValidateFunc: validAssumeRoleSessionName,
				},
				"web_identity_token": {
					Type:         schema.TypeString,
					Optional:     true,
					ValidateFunc: validation.StringLenBetween(4, 20000),
					ExactlyOneOf: []string{"assume_role_with_web_identity.0.web_identity_token", "assume_role_with_web_identity.0.web_identity_token_file"},
				},
				"web_identity_token_file": {
					Type:         schema.TypeString,
					Optional:     true,
					ExactlyOneOf: []string{"assume_role_with_web_identity.0.web_identity_token", "assume_role_with_web_identity.0.web_identity_token_file"},
				},
			},
		},
	}
}

func endpointsSchema() *schema.Schema {
	endpointsAttributes := make(map[string]*schema.Schema)

	for _, serviceKey := range names.Aliases() {
		endpointsAttributes[serviceKey] = &schema.Schema{
			Type:        schema.TypeString,
			Optional:    true,
			Default:     "",
			Description: "Use this to override the default service endpoint URL",
		}
	}

	return &schema.Schema{
		Type:     schema.TypeSet,
		Optional: true,
		Elem: &schema.Resource{
			Schema: endpointsAttributes,
		},
	}
}

func expandAssumeRole(m map[string]interface{}) *awsbase.AssumeRole {
	assumeRole := awsbase.AssumeRole{}

	if v, ok := m["duration"].(string); ok && v != "" {
		duration, _ := time.ParseDuration(v)
		assumeRole.Duration = duration
	}

	if v, ok := m["duration_seconds"].(int); ok && v != 0 {
		assumeRole.Duration = time.Duration(v) * time.Second
	}

	if v, ok := m["external_id"].(string); ok && v != "" {
		assumeRole.ExternalID = v
	}

	if v, ok := m["policy"].(string); ok && v != "" {
		assumeRole.Policy = v
	}

	if policyARNSet, ok := m["policy_arns"].(*schema.Set); ok && policyARNSet.Len() > 0 {
		for _, policyARNRaw := range policyARNSet.List() {
			policyARN, ok := policyARNRaw.(string)

			if !ok {
				continue
			}

			assumeRole.PolicyARNs = append(assumeRole.PolicyARNs, policyARN)
		}
	}

	if v, ok := m["role_arn"].(string); ok && v != "" {
		assumeRole.RoleARN = v
	}

	if v, ok := m["session_name"].(string); ok && v != "" {
		assumeRole.SessionName = v
	}

	if tagMapRaw, ok := m["tags"].(map[string]interface{}); ok && len(tagMapRaw) > 0 {
		assumeRole.Tags = make(map[string]string)

		for k, vRaw := range tagMapRaw {
			v, ok := vRaw.(string)

			if !ok {
				continue
			}

			assumeRole.Tags[k] = v
		}
	}

	if transitiveTagKeySet, ok := m["transitive_tag_keys"].(*schema.Set); ok && transitiveTagKeySet.Len() > 0 {
		for _, transitiveTagKeyRaw := range transitiveTagKeySet.List() {
			transitiveTagKey, ok := transitiveTagKeyRaw.(string)

			if !ok {
				continue
			}

			assumeRole.TransitiveTagKeys = append(assumeRole.TransitiveTagKeys, transitiveTagKey)
		}
	}

	return &assumeRole
}

func expandAssumeRoleWithWebIdentity(m map[string]interface{}) *awsbase.AssumeRoleWithWebIdentity {
	assumeRole := awsbase.AssumeRoleWithWebIdentity{}

	if v, ok := m["duration"].(string); ok && v != "" {
		duration, _ := time.ParseDuration(v)
		assumeRole.Duration = duration
	}

	if v, ok := m["duration_seconds"].(int); ok && v != 0 {
		assumeRole.Duration = time.Duration(v) * time.Second
	}

	if v, ok := m["policy"].(string); ok && v != "" {
		assumeRole.Policy = v
	}

	if policyARNSet, ok := m["policy_arns"].(*schema.Set); ok && policyARNSet.Len() > 0 {
		for _, policyARNRaw := range policyARNSet.List() {
			policyARN, ok := policyARNRaw.(string)

			if !ok {
				continue
			}

			assumeRole.PolicyARNs = append(assumeRole.PolicyARNs, policyARN)
		}
	}

	if v, ok := m["role_arn"].(string); ok && v != "" {
		assumeRole.RoleARN = v
	}

	if v, ok := m["session_name"].(string); ok && v != "" {
		assumeRole.SessionName = v
	}

	if v, ok := m["web_identity_token"].(string); ok && v != "" {
		assumeRole.WebIdentityToken = v
	}

	if v, ok := m["web_identity_token_file"].(string); ok && v != "" {
		assumeRole.WebIdentityTokenFile = v
	}

	return &assumeRole
}

func expandProviderDefaultTags(l []interface{}) *tftags.DefaultConfig {
	if len(l) == 0 || l[0] == nil {
		return nil
	}

	defaultConfig := &tftags.DefaultConfig{}
	m := l[0].(map[string]interface{})

	if v, ok := m["tags"].(map[string]interface{}); ok {
		defaultConfig.Tags = tftags.New(v)
	}
	return defaultConfig
}

func expandProviderIgnoreTags(l []interface{}) *tftags.IgnoreConfig {
	if len(l) == 0 || l[0] == nil {
		return nil
	}

	ignoreConfig := &tftags.IgnoreConfig{}
	m := l[0].(map[string]interface{})

	if v, ok := m["keys"].(*schema.Set); ok {
		ignoreConfig.Keys = tftags.New(v.List())
	}

	if v, ok := m["key_prefixes"].(*schema.Set); ok {
		ignoreConfig.KeyPrefixes = tftags.New(v.List())
	}

	return ignoreConfig
}

func expandEndpoints(endpointsSetList []interface{}, out map[string]string) error {
	for _, endpointsSetI := range endpointsSetList {
		endpoints := endpointsSetI.(map[string]interface{})

		for _, hclKey := range names.Aliases() {
			var serviceKey string
			var err error
			if serviceKey, err = names.ProviderPackageForAlias(hclKey); err != nil {
				return fmt.Errorf("failed to assign endpoint (%s): %w", hclKey, err)
			}

			if out[serviceKey] == "" && endpoints[hclKey].(string) != "" {
				out[serviceKey] = endpoints[hclKey].(string)
			}
		}
	}

	for _, service := range names.ProviderPackages() {
		if out[service] != "" {
			continue
		}

		envvar := names.EnvVar(service)
		if envvar != "" {
			if v := os.Getenv(envvar); v != "" {
				out[service] = v
				continue
			}
		}
		if envvarDeprecated := names.DeprecatedEnvVar(service); envvarDeprecated != "" {
			if v := os.Getenv(envvarDeprecated); v != "" {
				log.Printf("[WARN] The environment variable %q is deprecated. Use %q instead.", envvarDeprecated, envvar)
				out[service] = v
			}
		}
	}

	return nil
}<|MERGE_RESOLUTION|>--- conflicted
+++ resolved
@@ -1538,10 +1538,7 @@
 			"aws_grafana_license_association":          grafana.ResourceLicenseAssociation(),
 			"aws_grafana_role_association":             grafana.ResourceRoleAssociation(),
 			"aws_grafana_workspace":                    grafana.ResourceWorkspace(),
-<<<<<<< HEAD
 			"aws_grafana_workspace_api_key":            grafana.ResourceWorkspaceAPIKey(),
-=======
->>>>>>> e247b9b0
 			"aws_grafana_workspace_saml_configuration": grafana.ResourceWorkspaceSAMLConfiguration(),
 
 			"aws_guardduty_detector":                   guardduty.ResourceDetector(),
