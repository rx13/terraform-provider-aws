--- conflicted
+++ resolved
@@ -2038,18 +2038,12 @@
 			"aws_sagemaker_workforce":                                 sagemaker.ResourceWorkforce(),
 			"aws_sagemaker_workteam":                                  sagemaker.ResourceWorkteam(),
 
-<<<<<<< HEAD
+			"aws_scheduler_schedule_group": scheduler.ResourceScheduleGroup(),
+
 			"aws_schemas_discoverer":      schemas.ResourceDiscoverer(),
 			"aws_schemas_registry":        schemas.ResourceRegistry(),
 			"aws_schemas_registry_policy": schemas.ResourceRegistryPolicy(),
 			"aws_schemas_schema":          schemas.ResourceSchema(),
-=======
-			"aws_scheduler_schedule_group": scheduler.ResourceScheduleGroup(),
-
-			"aws_schemas_discoverer": schemas.ResourceDiscoverer(),
-			"aws_schemas_registry":   schemas.ResourceRegistry(),
-			"aws_schemas_schema":     schemas.ResourceSchema(),
->>>>>>> af7eb78d
 
 			"aws_secretsmanager_secret":          secretsmanager.ResourceSecret(),
 			"aws_secretsmanager_secret_policy":   secretsmanager.ResourceSecretPolicy(),
