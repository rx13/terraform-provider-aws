--- conflicted
+++ resolved
@@ -5,15 +5,8 @@
 import (
 	"context"
 
-<<<<<<< HEAD
 	aws_sdkv2 "github.com/aws/aws-sdk-go-v2/aws"
 	datapipeline_sdkv2 "github.com/aws/aws-sdk-go-v2/service/datapipeline"
-=======
-	aws_sdkv1 "github.com/aws/aws-sdk-go/aws"
-	session_sdkv1 "github.com/aws/aws-sdk-go/aws/session"
-	datapipeline_sdkv1 "github.com/aws/aws-sdk-go/service/datapipeline"
-	"github.com/hashicorp/terraform-plugin-log/tflog"
->>>>>>> 2177e08b
 	"github.com/hashicorp/terraform-provider-aws/internal/conns"
 	"github.com/hashicorp/terraform-provider-aws/internal/types"
 	"github.com/hashicorp/terraform-provider-aws/names"
@@ -63,34 +56,14 @@
 	return names.DataPipeline
 }
 
-<<<<<<< HEAD
 // NewClient returns a new AWS SDK for Go v2 client for this service package's AWS API.
 func (p *servicePackage) NewClient(ctx context.Context, config map[string]any) (*datapipeline_sdkv2.Client, error) {
 	cfg := *(config["aws_sdkv2_config"].(*aws_sdkv2.Config))
 
-	return datapipeline_sdkv2.NewFromConfig(cfg, func(o *datapipeline_sdkv2.Options) {
-		if endpoint := config["endpoint"].(string); endpoint != "" {
-			o.BaseEndpoint = aws_sdkv2.String(endpoint)
-		}
-	}), nil
-=======
-// NewConn returns a new AWS SDK for Go v1 client for this service package's AWS API.
-func (p *servicePackage) NewConn(ctx context.Context, config map[string]any) (*datapipeline_sdkv1.DataPipeline, error) {
-	sess := config[names.AttrSession].(*session_sdkv1.Session)
-
-	cfg := aws_sdkv1.Config{}
-
-	if endpoint := config[names.AttrEndpoint].(string); endpoint != "" {
-		tflog.Debug(ctx, "setting endpoint", map[string]any{
-			"tf_aws.endpoint": endpoint,
-		})
-		cfg.Endpoint = aws_sdkv1.String(endpoint)
-	} else {
-		cfg.EndpointResolver = newEndpointResolverSDKv1(ctx)
-	}
-
-	return datapipeline_sdkv1.New(sess.Copy(&cfg)), nil
->>>>>>> 2177e08b
+	return datapipeline_sdkv2.NewFromConfig(cfg,
+		datapipeline_sdkv2.WithEndpointResolverV2(newEndpointResolverSDKv2()),
+		withBaseEndpoint(config[names.AttrEndpoint].(string)),
+	), nil
 }
 
 func ServicePackage(ctx context.Context) conns.ServicePackage {
