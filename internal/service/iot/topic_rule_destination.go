--- conflicted
+++ resolved
@@ -119,13 +119,8 @@
 		return sdkdiag.AppendErrorf(diags, "waiting for IoT Topic Rule Destination (%s) create: %s", d.Id(), err)
 	}
 
-<<<<<<< HEAD
-	if _, ok := d.GetOk("enabled"); !ok {
+	if _, ok := d.GetOk(names.AttrEnabled); !ok {
 		_, err := conn.UpdateTopicRuleDestination(ctx, &iot.UpdateTopicRuleDestinationInput{
-=======
-	if _, ok := d.GetOk(names.AttrEnabled); !ok {
-		_, err := conn.UpdateTopicRuleDestinationWithContext(ctx, &iot.UpdateTopicRuleDestinationInput{
->>>>>>> 034aabf1
 			Arn:    aws.String(d.Id()),
 			Status: awstypes.TopicRuleDestinationStatusDisabled,
 		})
@@ -159,13 +154,8 @@
 		return sdkdiag.AppendErrorf(diags, "reading IoT Topic Rule Destination (%s): %s", d.Id(), err)
 	}
 
-<<<<<<< HEAD
-	d.Set("arn", output.Arn)
-	d.Set("enabled", (output.Status == awstypes.TopicRuleDestinationStatusEnabled))
-=======
 	d.Set(names.AttrARN, output.Arn)
-	d.Set(names.AttrEnabled, aws.StringValue(output.Status) == iot.TopicRuleDestinationStatusEnabled)
->>>>>>> 034aabf1
+	d.Set(names.AttrEnabled, (output.Status == awstypes.TopicRuleDestinationStatusEnabled))
 	if output.VpcProperties != nil {
 		if err := d.Set("vpc_configuration", []interface{}{flattenVPCDestinationProperties(output.VpcProperties)}); err != nil {
 			return sdkdiag.AppendErrorf(diags, "setting vpc_configuration: %s", err)
@@ -189,13 +179,8 @@
 		}
 		waiter := waitTopicRuleDestinationEnabled
 
-<<<<<<< HEAD
-		if _, ok := d.GetOk("enabled"); !ok {
+		if _, ok := d.GetOk(names.AttrEnabled); !ok {
 			input.Status = awstypes.TopicRuleDestinationStatusDisabled
-=======
-		if _, ok := d.GetOk(names.AttrEnabled); !ok {
-			input.Status = aws.String(iot.TopicRuleDestinationStatusDisabled)
->>>>>>> 034aabf1
 			waiter = waitTopicRuleDestinationDisabled
 		}
 
@@ -305,13 +290,8 @@
 		apiObject.SecurityGroups = flex.ExpandStringValueSet(v)
 	}
 
-<<<<<<< HEAD
-	if v, ok := tfMap["subnet_ids"].(*schema.Set); ok && v.Len() > 0 {
+	if v, ok := tfMap[names.AttrSubnetIDs].(*schema.Set); ok && v.Len() > 0 {
 		apiObject.SubnetIds = flex.ExpandStringValueSet(v)
-=======
-	if v, ok := tfMap[names.AttrSubnetIDs].(*schema.Set); ok && v.Len() > 0 {
-		apiObject.SubnetIds = flex.ExpandStringSet(v)
->>>>>>> 034aabf1
 	}
 
 	if v, ok := tfMap[names.AttrVPCID].(string); ok && v != "" {
@@ -329,11 +309,7 @@
 	tfMap := map[string]interface{}{}
 
 	if v := apiObject.RoleArn; v != nil {
-<<<<<<< HEAD
-		tfMap["role_arn"] = aws.ToString(v)
-=======
-		tfMap[names.AttrRoleARN] = aws.StringValue(v)
->>>>>>> 034aabf1
+		tfMap[names.AttrRoleARN] = aws.ToString(v)
 	}
 
 	if v := apiObject.SecurityGroups; v != nil {
@@ -341,19 +317,11 @@
 	}
 
 	if v := apiObject.SubnetIds; v != nil {
-<<<<<<< HEAD
-		tfMap["subnet_ids"] = aws.StringSlice(v)
+		tfMap[names.AttrSubnetIDs] = aws.StringSlice(v)
 	}
 
 	if v := apiObject.VpcId; v != nil {
-		tfMap["vpc_id"] = aws.ToString(v)
-=======
-		tfMap[names.AttrSubnetIDs] = aws.StringValueSlice(v)
-	}
-
-	if v := apiObject.VpcId; v != nil {
-		tfMap[names.AttrVPCID] = aws.StringValue(v)
->>>>>>> 034aabf1
+		tfMap[names.AttrVPCID] = aws.ToString(v)
 	}
 
 	return tfMap
