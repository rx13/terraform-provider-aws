--- conflicted
+++ resolved
@@ -373,23 +373,6 @@
 		MaxItems: 1,
 		Elem: &schema.Resource{
 			Schema: map[string]*schema.Schema{
-<<<<<<< HEAD
-				"and_statement":                         wafv2StatementSchema(level),
-				"byte_match_statement":                  wafv2ByteMatchStatementSchema(),
-				"geo_match_statement":                   wafv2GeoMatchStatementSchema(),
-				"ip_set_reference_statement":            wafv2IpSetReferenceStatementSchema(),
-				"label_match_statement":                 wafv2LabelMatchStatementSchema(),
-				"managed_rule_group_statement":          wafv2ManagedRuleGroupStatementSchema(level),
-				"not_statement":                         wafv2StatementSchema(level),
-				"or_statement":                          wafv2StatementSchema(level),
-				"rate_based_statement":                  wafv2RateBasedStatementSchema(level),
-				"regex_match_statement":                 wafv2RegexMatchStatementSchema(),
-				"regex_pattern_set_reference_statement": wafv2RegexPatternSetReferenceStatementSchema(),
-				"rule_group_reference_statement":        wafv2RuleGroupReferenceStatementSchema(),
-				"size_constraint_statement":             wafv2SizeConstraintSchema(),
-				"sqli_match_statement":                  wafv2SqliMatchStatementSchema(),
-				"xss_match_statement":                   wafv2XssMatchStatementSchema(),
-=======
 				"and_statement":                         statementSchema(level),
 				"byte_match_statement":                  byteMatchStatementSchema(),
 				"geo_match_statement":                   geoMatchStatementSchema(),
@@ -399,12 +382,12 @@
 				"not_statement":                         statementSchema(level),
 				"or_statement":                          statementSchema(level),
 				"rate_based_statement":                  rateBasedStatementSchema(level),
+				"regex_match_statement":                 regexMatchStatementSchema(),
 				"regex_pattern_set_reference_statement": regexPatternSetReferenceStatementSchema(),
 				"rule_group_reference_statement":        ruleGroupReferenceStatementSchema(),
 				"size_constraint_statement":             sizeConstraintSchema(),
 				"sqli_match_statement":                  sqliMatchStatementSchema(),
 				"xss_match_statement":                   xssMatchStatementSchema(),
->>>>>>> 6020c871
 			},
 		},
 	}
@@ -488,20 +471,6 @@
 		MaxItems: 1,
 		Elem: &schema.Resource{
 			Schema: map[string]*schema.Schema{
-<<<<<<< HEAD
-				"and_statement":                         wafv2StatementSchema(level),
-				"byte_match_statement":                  wafv2ByteMatchStatementSchema(),
-				"geo_match_statement":                   wafv2GeoMatchStatementSchema(),
-				"label_match_statement":                 wafv2LabelMatchStatementSchema(),
-				"ip_set_reference_statement":            wafv2IpSetReferenceStatementSchema(),
-				"not_statement":                         wafv2StatementSchema(level),
-				"or_statement":                          wafv2StatementSchema(level),
-				"regex_match_statement":                 wafv2RegexMatchStatementSchema(),
-				"regex_pattern_set_reference_statement": wafv2RegexPatternSetReferenceStatementSchema(),
-				"size_constraint_statement":             wafv2SizeConstraintSchema(),
-				"sqli_match_statement":                  wafv2SqliMatchStatementSchema(),
-				"xss_match_statement":                   wafv2XssMatchStatementSchema(),
-=======
 				"and_statement":                         statementSchema(level),
 				"byte_match_statement":                  byteMatchStatementSchema(),
 				"geo_match_statement":                   geoMatchStatementSchema(),
@@ -509,11 +478,11 @@
 				"ip_set_reference_statement":            ipSetReferenceStatementSchema(),
 				"not_statement":                         statementSchema(level),
 				"or_statement":                          statementSchema(level),
+				"regex_match_statement":                 regexMatchStatementSchema(),
 				"regex_pattern_set_reference_statement": regexPatternSetReferenceStatementSchema(),
 				"size_constraint_statement":             sizeConstraintSchema(),
 				"sqli_match_statement":                  sqliMatchStatementSchema(),
 				"xss_match_statement":                   xssMatchStatementSchema(),
->>>>>>> 6020c871
 			},
 		},
 	}
@@ -667,7 +636,7 @@
 	}
 
 	if v, ok := m["regex_match_statement"]; ok {
-		statement.RegexMatchStatement = expandWafv2RegexMatchStatement(v.([]interface{}))
+		statement.RegexMatchStatement = expandRegexMatchStatement(v.([]interface{}))
 	}
 
 	if v, ok := m["regex_pattern_set_reference_statement"]; ok {
@@ -831,7 +800,7 @@
 	}
 
 	if s.RegexMatchStatement != nil {
-		m["regex_match_statement"] = flattenWafv2RegexMatchStatement(s.RegexMatchStatement)
+		m["regex_match_statement"] = flattenRegexMatchStatement(s.RegexMatchStatement)
 	}
 
 	if s.RegexPatternSetReferenceStatement != nil {
