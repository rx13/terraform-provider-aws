// Copyright (c) HashiCorp, Inc.
// SPDX-License-Identifier: MPL-2.0

package appconfig

import (
	"context"
	"fmt"
	"strings"

	"github.com/YakDriver/regexache"
	"github.com/aws/aws-sdk-go-v2/aws"
	"github.com/aws/aws-sdk-go-v2/aws/arn"
	"github.com/aws/aws-sdk-go-v2/service/appconfig"
	awstypes "github.com/aws/aws-sdk-go-v2/service/appconfig/types"
	"github.com/hashicorp/terraform-plugin-framework-validators/setvalidator"
	"github.com/hashicorp/terraform-plugin-framework-validators/stringvalidator"
	"github.com/hashicorp/terraform-plugin-framework/attr"
	"github.com/hashicorp/terraform-plugin-framework/diag"
	"github.com/hashicorp/terraform-plugin-framework/path"
	"github.com/hashicorp/terraform-plugin-framework/resource"
	"github.com/hashicorp/terraform-plugin-framework/resource/schema"
	"github.com/hashicorp/terraform-plugin-framework/resource/schema/planmodifier"
	"github.com/hashicorp/terraform-plugin-framework/resource/schema/stringdefault"
	"github.com/hashicorp/terraform-plugin-framework/resource/schema/stringplanmodifier"
	"github.com/hashicorp/terraform-plugin-framework/schema/validator"
	"github.com/hashicorp/terraform-plugin-framework/types"
	"github.com/hashicorp/terraform-plugin-log/tflog"
	"github.com/hashicorp/terraform-provider-aws/internal/conns"
	"github.com/hashicorp/terraform-provider-aws/internal/errs"
	"github.com/hashicorp/terraform-provider-aws/internal/errs/fwdiag"
	"github.com/hashicorp/terraform-provider-aws/internal/framework"
	"github.com/hashicorp/terraform-provider-aws/internal/framework/flex"
	fwtypes "github.com/hashicorp/terraform-provider-aws/internal/framework/types"
	tftags "github.com/hashicorp/terraform-provider-aws/internal/tags"
	"github.com/hashicorp/terraform-provider-aws/names"
)

// @FrameworkResource
// @Tags(identifierAttribute="arn")
func newResourceEnvironment(context.Context) (resource.ResourceWithConfigure, error) {
	r := &resourceEnvironment{}
	r.SetMigratedFromPluginSDK(true)

	return r, nil
}

type resourceEnvironment struct {
	framework.ResourceWithConfigure
}

func (r *resourceEnvironment) Metadata(_ context.Context, request resource.MetadataRequest, response *resource.MetadataResponse) {
	response.TypeName = "aws_appconfig_environment"
}

func (r *resourceEnvironment) Schema(ctx context.Context, request resource.SchemaRequest, response *resource.SchemaResponse) {
	s := schema.Schema{
		Attributes: map[string]schema.Attribute{
			"application_id": schema.StringAttribute{
				Required: true,
				PlanModifiers: []planmodifier.String{
					stringplanmodifier.RequiresReplace(),
				},
				Validators: []validator.String{
					stringvalidator.RegexMatches(
						regexache.MustCompile(`^[0-9a-z]{4,7}$`),
						"value must contain 4-7 lowercase letters or numbers",
					),
				},
			},
			"arn": schema.StringAttribute{
				Computed: true,
				PlanModifiers: []planmodifier.String{
					stringplanmodifier.UseStateForUnknown(),
				},
			},
			"description": schema.StringAttribute{
				Optional: true,
				Computed: true,
				Default:  stringdefault.StaticString(""), // Needed for backwards compatibility with SDK resource
			},
			"environment_id": schema.StringAttribute{
				Computed: true,
				PlanModifiers: []planmodifier.String{
					stringplanmodifier.UseStateForUnknown(),
				},
			},
			"id": schema.StringAttribute{
				Computed:           true,
				DeprecationMessage: "This attribute is unused and will be removed in a future version of the provider",
				PlanModifiers: []planmodifier.String{
					stringplanmodifier.UseStateForUnknown(),
				},
			},
			"name": schema.StringAttribute{
				Required: true,
				Validators: []validator.String{
					stringvalidator.LengthBetween(1, 64),
				},
			},
			"state": schema.StringAttribute{
				Computed: true,
				PlanModifiers: []planmodifier.String{
					stringplanmodifier.UseStateForUnknown(),
				},
			},
			names.AttrTags:    tftags.TagsAttribute(),
			names.AttrTagsAll: tftags.TagsAttributeComputedOnly(),
		},
		Blocks: map[string]schema.Block{
			"monitor": schema.SetNestedBlock{
				Validators: []validator.Set{
					setvalidator.SizeAtMost(5),
				},
				NestedObject: schema.NestedBlockObject{
					Attributes: map[string]schema.Attribute{
						"alarm_arn": schema.StringAttribute{
							CustomType: fwtypes.ARNType,
							Required:   true,
							Validators: []validator.String{
								stringvalidator.LengthBetween(1, 2048),
							},
						},
						"alarm_role_arn": schema.StringAttribute{
							CustomType: fwtypes.ARNType,
							Optional:   true,
							Validators: []validator.String{
								stringvalidator.LengthBetween(20, 2048),
							},
						},
					},
				},
			},
		},
	}

	response.Schema = s
}

func (r *resourceEnvironment) Create(ctx context.Context, request resource.CreateRequest, response *resource.CreateResponse) {
	conn := r.Meta().AppConfigClient(ctx)

	var plan resourceEnvironmentData
	response.Diagnostics.Append(request.Plan.Get(ctx, &plan)...)
	if response.Diagnostics.HasError() {
		return
	}

	appId := plan.ApplicationID.ValueString()

	var monitors []monitorData
	response.Diagnostics.Append(plan.Monitors.ElementsAs(ctx, &monitors, false)...)
	if response.Diagnostics.HasError() {
		return
	}

	input := &appconfig.CreateEnvironmentInput{
		Name:          aws.String(plan.Name.ValueString()),
		ApplicationId: aws.String(appId),
		Tags:          aws.ToStringMap(getTagsIn(ctx)),
		Monitors:      expandMonitors(monitors),
	}

	if !(plan.Description.IsNull() || plan.Description.IsUnknown()) {
		input.Description = aws.String(plan.Description.ValueString())
	}

	environment, err := conn.CreateEnvironment(ctx, input)
	if err != nil {
		response.Diagnostics.AddError(
			fmt.Sprintf("creating AppConfig Environment for Application (%s)", appId),
			err.Error(),
		)
	}
	if environment == nil {
		response.Diagnostics.AddError(
			fmt.Sprintf("creating AppConfig Environment for Application (%s)", appId),
			"empty response",
		)
	}

	state := plan

	response.Diagnostics.Append(state.refreshFromCreateOutput(ctx, r.Meta(), environment)...)
	if response.Diagnostics.HasError() {
		return
	}

	response.Diagnostics.Append(response.State.Set(ctx, &state)...)
}

func (r *resourceEnvironment) Read(ctx context.Context, request resource.ReadRequest, response *resource.ReadResponse) {
	conn := r.Meta().AppConfigClient(ctx)

	var state resourceEnvironmentData
	response.Diagnostics.Append(request.State.Get(ctx, &state)...)
	if response.Diagnostics.HasError() {
		return
	}

	output, err := conn.GetEnvironment(ctx, state.getEnvironmentInput())
	if errs.IsA[*awstypes.ResourceNotFoundException](err) {
		response.Diagnostics.Append(fwdiag.NewResourceNotFoundWarningDiagnostic(err))
		response.State.RemoveResource(ctx)
		return
	}
	if err != nil {
		response.Diagnostics.AddError(
			fmt.Sprintf("reading AppConfig Environment (%s) for Application (%s)", state.EnvironmentID.ValueString(), state.ApplicationID.ValueString()),
			err.Error(),
		)
	}

	response.Diagnostics.Append(state.refreshFromGetOutput(ctx, r.Meta(), output)...)
	if response.Diagnostics.HasError() {
		return
	}

	response.Diagnostics.Append(response.State.Set(ctx, &state)...)
}

func (r *resourceEnvironment) Update(ctx context.Context, request resource.UpdateRequest, response *resource.UpdateResponse) {
	conn := r.Meta().AppConfigClient(ctx)

	var state resourceEnvironmentData
	response.Diagnostics.Append(request.State.Get(ctx, &state)...)
	if response.Diagnostics.HasError() {
		return
	}

	var plan resourceEnvironmentData
	response.Diagnostics.Append(request.Plan.Get(ctx, &plan)...)
	if response.Diagnostics.HasError() {
		return
	}

	if !plan.Description.Equal(state.Description) ||
		!plan.Name.Equal(state.Name) ||
		!plan.Monitors.Equal(state.Monitors) {
		updateInput := plan.updateEnvironmentInput()

		if !plan.Description.Equal(state.Description) {
			updateInput.Description = aws.String(plan.Description.ValueString())
		}

		if !plan.Name.Equal(state.Name) {
			updateInput.Name = aws.String(plan.Name.ValueString())
		}

		if !plan.Monitors.Equal(state.Monitors) {
			var monitors []monitorData
			response.Diagnostics.Append(plan.Monitors.ElementsAs(ctx, &monitors, false)...)
			if response.Diagnostics.HasError() {
				return
			}
			updateInput.Monitors = expandMonitors(monitors)
		}

		output, err := conn.UpdateEnvironment(ctx, updateInput)
		if err != nil {
			response.Diagnostics.AddError(
				fmt.Sprintf("updating AppConfig Environment (%s) for Application (%s)", state.EnvironmentID.ValueString(), state.ApplicationID.ValueString()),
				err.Error(),
			)
		}

		response.Diagnostics.Append(plan.refreshFromUpdateOutput(ctx, r.Meta(), output)...)
		if response.Diagnostics.HasError() {
			return
		}
	}

	response.Diagnostics.Append(response.State.Set(ctx, &plan)...)
}

func (r *resourceEnvironment) Delete(ctx context.Context, request resource.DeleteRequest, response *resource.DeleteResponse) {
	conn := r.Meta().AppConfigClient(ctx)

	var state resourceEnvironmentData
	response.Diagnostics.Append(request.State.Get(ctx, &state)...)
	if response.Diagnostics.HasError() {
		return
	}

	tflog.Debug(ctx, "Deleting AppConfig Environment", map[string]any{
		"application_id": state.ApplicationID.ValueString(),
		"environment_id": state.EnvironmentID.ValueString(),
	})

	_, err := conn.DeleteEnvironment(ctx, state.deleteEnvironmentInput())
	if errs.IsA[*awstypes.ResourceNotFoundException](err) {
		return
	}
	if err != nil {
		response.Diagnostics.AddError(
			fmt.Sprintf("deleting AppConfig Environment (%s) for Application (%s)", state.EnvironmentID.ValueString(), state.ApplicationID.ValueString()),
			err.Error(),
		)
	}
}

func (r *resourceEnvironment) ImportState(ctx context.Context, request resource.ImportStateRequest, response *resource.ImportStateResponse) {
	parts := strings.Split(request.ID, ":")
	if len(parts) != 2 {
		response.Diagnostics.AddError("Resource Import Invalid ID", fmt.Sprintf(`Unexpected format for import ID (%s), use: "EnvironmentID:ApplicationID"`, request.ID))
		return
	}

	response.Diagnostics.Append(response.State.SetAttribute(ctx, path.Root("environment_id"), parts[0])...)
	response.Diagnostics.Append(response.State.SetAttribute(ctx, path.Root("application_id"), parts[1])...)
}

func (r *resourceEnvironment) ModifyPlan(ctx context.Context, request resource.ModifyPlanRequest, response *resource.ModifyPlanResponse) {
	r.SetTagsAll(ctx, request, response)
}

type resourceEnvironmentData struct {
	ApplicationID types.String `tfsdk:"application_id"`
	ARN           types.String `tfsdk:"arn"`
	Description   types.String `tfsdk:"description"`
	EnvironmentID types.String `tfsdk:"environment_id"`
	ID            types.String `tfsdk:"id"`
	Monitors      types.Set    `tfsdk:"monitor"`
	Name          types.String `tfsdk:"name"`
	State         types.String `tfsdk:"state"`
	Tags          types.Map    `tfsdk:"tags"`
	TagsAll       types.Map    `tfsdk:"tags_all"`
}

func (d *resourceEnvironmentData) refreshFromCreateOutput(ctx context.Context, meta *conns.AWSClient, out *appconfig.CreateEnvironmentOutput) diag.Diagnostics {
	var diags diag.Diagnostics

	if out == nil {
		return diags
	}

	appID := aws.ToString(out.ApplicationId)
	envID := aws.ToString(out.Id)

	d.ApplicationID = types.StringValue(appID)
	d.ARN = types.StringValue(environmentARN(meta, aws.ToString(out.ApplicationId), aws.ToString(out.Id)).String())
	d.Description = flex.StringToFrameworkLegacy(ctx, out.Description)
	d.EnvironmentID = types.StringValue(envID)
	d.ID = types.StringValue(fmt.Sprintf("%s:%s", envID, appID))
	d.Monitors = flattenMonitors(ctx, out.Monitors, &diags)
	d.Name = flex.StringToFramework(ctx, out.Name)
	d.State = flex.StringValueToFramework(ctx, out.State)

	return diags
}

func (d *resourceEnvironmentData) refreshFromGetOutput(ctx context.Context, meta *conns.AWSClient, out *appconfig.GetEnvironmentOutput) diag.Diagnostics {
	var diags diag.Diagnostics

	if out == nil {
		return diags
	}

	appID := aws.ToString(out.ApplicationId)
	envID := aws.ToString(out.Id)

	d.ApplicationID = types.StringValue(appID)
	d.ARN = types.StringValue(environmentARN(meta, aws.ToString(out.ApplicationId), aws.ToString(out.Id)).String())
	d.Description = flex.StringToFrameworkLegacy(ctx, out.Description)
	d.EnvironmentID = types.StringValue(envID)
	d.ID = types.StringValue(fmt.Sprintf("%s:%s", envID, appID))
	d.Monitors = flattenMonitors(ctx, out.Monitors, &diags)
	d.Name = flex.StringToFramework(ctx, out.Name)
	d.State = flex.StringValueToFramework(ctx, out.State)

	return diags
}

func (d *resourceEnvironmentData) refreshFromUpdateOutput(ctx context.Context, meta *conns.AWSClient, out *appconfig.UpdateEnvironmentOutput) diag.Diagnostics {
	var diags diag.Diagnostics

	if out == nil {
		return diags
	}

	appID := aws.ToString(out.ApplicationId)
	envID := aws.ToString(out.Id)

	d.ApplicationID = types.StringValue(appID)
	d.ARN = types.StringValue(environmentARN(meta, aws.ToString(out.ApplicationId), aws.ToString(out.Id)).String())
	d.Description = flex.StringToFrameworkLegacy(ctx, out.Description)
	d.EnvironmentID = types.StringValue(envID)
	d.ID = types.StringValue(fmt.Sprintf("%s:%s", envID, appID))
	d.Monitors = flattenMonitors(ctx, out.Monitors, &diags)
	d.Name = flex.StringToFramework(ctx, out.Name)
	d.State = flex.StringValueToFramework(ctx, out.State)

	return diags
}

func (d *resourceEnvironmentData) getEnvironmentInput() *appconfig.GetEnvironmentInput {
	return &appconfig.GetEnvironmentInput{
		ApplicationId: aws.String(d.ApplicationID.ValueString()),
		EnvironmentId: aws.String(d.EnvironmentID.ValueString()),
	}
}

func (d *resourceEnvironmentData) updateEnvironmentInput() *appconfig.UpdateEnvironmentInput {
	return &appconfig.UpdateEnvironmentInput{
		ApplicationId: aws.String(d.ApplicationID.ValueString()),
		EnvironmentId: aws.String(d.EnvironmentID.ValueString()),
	}
}

func (d *resourceEnvironmentData) deleteEnvironmentInput() *appconfig.DeleteEnvironmentInput {
	return &appconfig.DeleteEnvironmentInput{
		ApplicationId: aws.String(d.ApplicationID.ValueString()),
		EnvironmentId: aws.String(d.EnvironmentID.ValueString()),
	}
}

func environmentARN(meta *conns.AWSClient, appID, envID string) arn.ARN {
	return arn.ARN{
		AccountID: meta.AccountID,
		Partition: meta.Partition,
		Region:    meta.Region,
		Resource:  fmt.Sprintf("application/%s/environment/%s", appID, envID),
		Service:   "appconfig",
	}
}

func expandMonitors(l []monitorData) []awstypes.Monitor {
	monitors := make([]awstypes.Monitor, len(l))
	for i, item := range l {
		monitors[i] = item.expand()
	}
	return monitors
}

func flattenMonitors(ctx context.Context, apiObjects []awstypes.Monitor, diags *diag.Diagnostics) types.Set {
	elemType := fwtypes.NewObjectTypeOf[monitorData](ctx).ObjectType

	if len(apiObjects) == 0 {
		return types.SetValueMust(elemType, []attr.Value{})
	}

	values := make([]attr.Value, len(apiObjects))
	for i, o := range apiObjects {
<<<<<<< HEAD
		values[i] = flattenMonitorData(ctx, o).value(ctx, diags)
=======
		values[i] = flattenMonitorData(ctx, o).value(ctx)
>>>>>>> 62e1571f
	}

	result, d := types.SetValueFrom(ctx, elemType, values)
	diags.Append(d...)

	return result
}

type monitorData struct {
	AlarmARN     fwtypes.ARN `tfsdk:"alarm_arn"`
	AlarmRoleARN fwtypes.ARN `tfsdk:"alarm_role_arn"`
}

func (m monitorData) expand() awstypes.Monitor {
	result := awstypes.Monitor{
		AlarmArn: aws.String(m.AlarmARN.ValueString()),
	}

	if !m.AlarmRoleARN.IsNull() {
		result.AlarmRoleArn = aws.String(m.AlarmRoleARN.ValueString())
	}

	return result
}

<<<<<<< HEAD
func flattenMonitorData(ctx context.Context, apiObject awstypes.Monitor) monitorData {
	return monitorData{
=======
func flattenMonitorData(ctx context.Context, apiObject awstypes.Monitor) *monitorData {
	return &monitorData{
>>>>>>> 62e1571f
		AlarmARN:     flex.StringToFrameworkARN(ctx, apiObject.AlarmArn),
		AlarmRoleARN: flex.StringToFrameworkARN(ctx, apiObject.AlarmRoleArn),
	}
}

func (m *monitorData) value(ctx context.Context) types.Object {
	return fwtypes.NewObjectValueOf[monitorData](ctx, m).ObjectValue
}<|MERGE_RESOLUTION|>--- conflicted
+++ resolved
@@ -441,11 +441,7 @@
 
 	values := make([]attr.Value, len(apiObjects))
 	for i, o := range apiObjects {
-<<<<<<< HEAD
-		values[i] = flattenMonitorData(ctx, o).value(ctx, diags)
-=======
 		values[i] = flattenMonitorData(ctx, o).value(ctx)
->>>>>>> 62e1571f
 	}
 
 	result, d := types.SetValueFrom(ctx, elemType, values)
@@ -471,13 +467,8 @@
 	return result
 }
 
-<<<<<<< HEAD
-func flattenMonitorData(ctx context.Context, apiObject awstypes.Monitor) monitorData {
-	return monitorData{
-=======
 func flattenMonitorData(ctx context.Context, apiObject awstypes.Monitor) *monitorData {
 	return &monitorData{
->>>>>>> 62e1571f
 		AlarmARN:     flex.StringToFrameworkARN(ctx, apiObject.AlarmArn),
 		AlarmRoleARN: flex.StringToFrameworkARN(ctx, apiObject.AlarmRoleArn),
 	}
