--- conflicted
+++ resolved
@@ -7,26 +7,15 @@
 	"errors"
 	"fmt"
 	"maps"
-<<<<<<< HEAD
-=======
-	"net"
-	"net/url"
->>>>>>> c0479528
 	"os"
 	"path/filepath"
 	"strings"
 	"testing"
 
-<<<<<<< HEAD
 	aws_sdkv2 "github.com/aws/aws-sdk-go-v2/aws"
 	greengrass_sdkv2 "github.com/aws/aws-sdk-go-v2/service/greengrass"
 	"github.com/aws/smithy-go/middleware"
 	smithyhttp "github.com/aws/smithy-go/transport/http"
-=======
-	aws_sdkv1 "github.com/aws/aws-sdk-go/aws"
-	"github.com/aws/aws-sdk-go/aws/endpoints"
-	greengrass_sdkv1 "github.com/aws/aws-sdk-go/service/greengrass"
->>>>>>> c0479528
 	"github.com/google/go-cmp/cmp"
 	"github.com/hashicorp/aws-sdk-go-base/v2/servicemocks"
 	"github.com/hashicorp/terraform-plugin-sdk/v2/diag"
@@ -250,13 +239,8 @@
 	}
 }
 
-<<<<<<< HEAD
 func defaultEndpoint(region string) string {
 	r := greengrass_sdkv2.NewDefaultEndpointResolverV2()
-=======
-func defaultEndpoint(region string) (url.URL, error) {
-	r := endpoints.DefaultResolver()
->>>>>>> c0479528
 
 	ep, err := r.ResolveEndpoint(context.Background(), greengrass_sdkv2.EndpointParameters{
 		Region: aws_sdkv2.String(region),
@@ -265,13 +249,11 @@
 		return url.URL{}, err
 	}
 
-	url, _ := url.Parse(ep.URL)
-
-	if url.Path == "" {
-		url.Path = "/"
-	}
-
-	return *url, nil
+	if ep.URI.Path == "" {
+		ep.URI.Path = "/"
+	}
+
+	return ep.URI.String()
 }
 
 func defaultFIPSEndpoint(region string) (url.URL, error) {
@@ -284,15 +266,13 @@
 		return url.URL{}, err
 	}
 
-	if ep.URI.Path == "" {
-		ep.URI.Path = "/"
-	}
-
-<<<<<<< HEAD
-	return ep.URI.String()
-=======
+	url, _ := url.Parse(ep.URL)
+
+	if url.Path == "" {
+		url.Path = "/"
+	}
+
 	return *url, nil
->>>>>>> c0479528
 }
 
 func callService(ctx context.Context, t *testing.T, meta *conns.AWSClient) apiCallParams {
@@ -302,7 +282,6 @@
 
 	client := meta.GreengrassClient(ctx)
 
-<<<<<<< HEAD
 	_, err := client.ListGroups(ctx, &greengrass_sdkv2.ListGroupsInput{},
 		func(opts *greengrass_sdkv2.Options) {
 			opts.APIOptions = append(opts.APIOptions,
@@ -318,12 +297,6 @@
 	}
 
 	return endpoint
-=======
-	return apiCallParams{
-		endpoint: req.HTTPRequest.URL.String(),
-		region:   aws_sdkv1.StringValue(client.Config.Region),
-	}
->>>>>>> c0479528
 }
 
 func withNoConfig(_ *caseSetup) {
