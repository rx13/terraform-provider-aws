// Copyright (c) HashiCorp, Inc.
// SPDX-License-Identifier: MPL-2.0

package securityhub_test

import (
	"context"
	"fmt"
	"regexp"
	"testing"

	"github.com/YakDriver/regexache"
	"github.com/aws/aws-sdk-go-v2/service/securityhub/types"
	"github.com/hashicorp/terraform-plugin-testing/helper/resource"
	"github.com/hashicorp/terraform-plugin-testing/terraform"
	"github.com/hashicorp/terraform-provider-aws/internal/acctest"
	"github.com/hashicorp/terraform-provider-aws/internal/conns"
	tfsecurityhub "github.com/hashicorp/terraform-provider-aws/internal/service/securityhub"
	"github.com/hashicorp/terraform-provider-aws/names"
)

<<<<<<< HEAD
func TestAccSecurityHubStandardsControl_basic(t *testing.T) {
=======
func TestStandardsControlARNToStandardsSubscriptionARN(t *testing.T) {
	t.Parallel()

	testCases := []struct {
		TestName      string
		InputARN      string
		ExpectedError *regexp.Regexp
		ExpectedARN   string
	}{
		{
			TestName:      "empty ARN",
			InputARN:      "",
			ExpectedError: regexache.MustCompile(`parsing ARN`),
		},
		{
			TestName:      "unparsable ARN",
			InputARN:      "test",
			ExpectedError: regexache.MustCompile(`parsing ARN`),
		},
		{
			TestName:      "invalid ARN service",
			InputARN:      "arn:aws:ec2:us-west-2:1234567890:control/cis-aws-foundations-benchmark/v/1.2.0/1.1", //lintignore:AWSAT003,AWSAT005
			ExpectedError: regexache.MustCompile(`expected service securityhub`),
		},
		{
			TestName:      "invalid ARN resource parts",
			InputARN:      "arn:aws:securityhub:us-west-2:1234567890:control/cis-aws-foundations-benchmark", //lintignore:AWSAT003,AWSAT005
			ExpectedError: regexache.MustCompile(`expected at least 3 resource parts`),
		},
		{
			TestName:    "valid ARN",
			InputARN:    "arn:aws:securityhub:us-west-2:1234567890:control/cis-aws-foundations-benchmark/v/1.2.0/1.1",  //lintignore:AWSAT003,AWSAT005
			ExpectedARN: "arn:aws:securityhub:us-west-2:1234567890:subscription/cis-aws-foundations-benchmark/v/1.2.0", //lintignore:AWSAT003,AWSAT005
		},
	}

	for _, testCase := range testCases {
		testCase := testCase
		t.Run(testCase.TestName, func(t *testing.T) {
			t.Parallel()

			got, err := tfsecurityhub.StandardsControlARNToStandardsSubscriptionARN(testCase.InputARN)

			if err == nil && testCase.ExpectedError != nil {
				t.Fatalf("expected error %s, got no error", testCase.ExpectedError.String())
			}

			if err != nil && testCase.ExpectedError == nil {
				t.Fatalf("got unexpected error: %s", err)
			}

			if err != nil && !testCase.ExpectedError.MatchString(err.Error()) {
				t.Fatalf("expected error %s, got: %s", testCase.ExpectedError.String(), err)
			}

			if got != testCase.ExpectedARN {
				t.Errorf("got %s, expected %s", got, testCase.ExpectedARN)
			}
		})
	}
}

func testAccStandardsControl_basic(t *testing.T) {
>>>>>>> 57aba66d
	ctx := acctest.Context(t)
	var standardsControl types.StandardsControl
	resourceName := "aws_securityhub_standards_control.test"

	resource.Test(t, resource.TestCase{
		PreCheck:                 func() { acctest.PreCheck(ctx, t) },
		ErrorCheck:               acctest.ErrorCheck(t, names.SecurityHubEndpointID),
		ProtoV5ProviderFactories: acctest.ProtoV5ProviderFactories,
		CheckDestroy:             acctest.CheckDestroyNoop,
		Steps: []resource.TestStep{
			{
				Config: testAccStandardsControlConfig_basic(),
				Check: resource.ComposeAggregateTestCheckFunc(
					testAccCheckStandardsControlExists(ctx, resourceName, &standardsControl),
					resource.TestCheckResourceAttr(resourceName, "control_id", "CIS.1.10"),
					resource.TestCheckResourceAttr(resourceName, "control_status", "ENABLED"),
					resource.TestCheckResourceAttrSet(resourceName, "control_status_updated_at"),
					resource.TestCheckResourceAttr(resourceName, "description", "IAM password policies can prevent the reuse of a given password by the same user. It is recommended that the password policy prevent the reuse of passwords."),
					resource.TestCheckResourceAttr(resourceName, "disabled_reason", ""),
					resource.TestCheckResourceAttr(resourceName, "related_requirements.0", "CIS AWS Foundations 1.10"),
					resource.TestCheckResourceAttrSet(resourceName, "remediation_url"),
					resource.TestCheckResourceAttr(resourceName, "severity_rating", "LOW"),
					resource.TestCheckResourceAttr(resourceName, "title", "Ensure IAM password policy prevents password reuse"),
				),
			},
		},
	})
}

func TestAccSecurityHubStandardsControl_disabledControlStatus(t *testing.T) {
	ctx := acctest.Context(t)
	var standardsControl types.StandardsControl
	resourceName := "aws_securityhub_standards_control.test"

	resource.Test(t, resource.TestCase{
		PreCheck:                 func() { acctest.PreCheck(ctx, t) },
		ErrorCheck:               acctest.ErrorCheck(t, names.SecurityHubEndpointID),
		ProtoV5ProviderFactories: acctest.ProtoV5ProviderFactories,
		CheckDestroy:             acctest.CheckDestroyNoop,
		Steps: []resource.TestStep{
			{
				Config: testAccStandardsControlConfig_disabledStatus(),
				Check: resource.ComposeAggregateTestCheckFunc(
					testAccCheckStandardsControlExists(ctx, resourceName, &standardsControl),
					resource.TestCheckResourceAttr(resourceName, "control_status", "DISABLED"),
					resource.TestCheckResourceAttr(resourceName, "disabled_reason", "We handle password policies within Okta"),
				),
			},
		},
	})
}

func TestAccSecurityHubStandardsControl_enabledControlStatusAndDisabledReason(t *testing.T) {
	ctx := acctest.Context(t)

	resource.Test(t, resource.TestCase{
		PreCheck:                 func() { acctest.PreCheck(ctx, t) },
		ErrorCheck:               acctest.ErrorCheck(t, names.SecurityHubEndpointID),
		ProtoV5ProviderFactories: acctest.ProtoV5ProviderFactories,
		CheckDestroy:             acctest.CheckDestroyNoop,
		Steps: []resource.TestStep{
			{
				Config:      testAccStandardsControlConfig_enabledStatus(),
				ExpectError: regexache.MustCompile("InvalidInputException: DisabledReason should not be given for action other than disabling control"),
			},
		},
	})
}

<<<<<<< HEAD
func testAccCheckStandardsControlExists(ctx context.Context, n string, control *types.StandardsControl) resource.TestCheckFunc {
=======
func testAccCheckStandardsControlExists(ctx context.Context, n string, v *types.StandardsControl) resource.TestCheckFunc {
>>>>>>> 57aba66d
	return func(s *terraform.State) error {
		rs, ok := s.RootModule().Resources[n]
		if !ok {
			return fmt.Errorf("Not found: %s", n)
		}

<<<<<<< HEAD
		if rs.Primary.ID == "" {
			return fmt.Errorf("No Security Hub Standards Control ID is set")
		}

=======
>>>>>>> 57aba66d
		conn := acctest.Provider.Meta().(*conns.AWSClient).SecurityHubClient(ctx)

		standardsSubscriptionARN, err := tfsecurityhub.StandardsControlARNToStandardsSubscriptionARN(rs.Primary.ID)
		if err != nil {
			return err
		}

		output, err := tfsecurityhub.FindStandardsControlByTwoPartKey(ctx, conn, standardsSubscriptionARN, rs.Primary.ID)

		if err != nil {
			return err
		}

		*v = *output

		return nil
	}
}

func testAccStandardsControlConfig_basic() string {
	return acctest.ConfigCompose(testAccStandardsSubscriptionConfig_basic, `
resource aws_securityhub_standards_control test {
  standards_control_arn = format("%s/1.10", replace(aws_securityhub_standards_subscription.test.id, "subscription", "control"))
  control_status        = "ENABLED"
}
`)
}

func testAccStandardsControlConfig_disabledStatus() string {
	return acctest.ConfigCompose(testAccStandardsSubscriptionConfig_basic, `
resource aws_securityhub_standards_control test {
  standards_control_arn = format("%s/1.11", replace(aws_securityhub_standards_subscription.test.id, "subscription", "control"))
  control_status        = "DISABLED"
  disabled_reason       = "We handle password policies within Okta"
}
`)
}

func testAccStandardsControlConfig_enabledStatus() string {
	return acctest.ConfigCompose(testAccStandardsSubscriptionConfig_basic, `
resource aws_securityhub_standards_control test {
  standards_control_arn = format("%s/1.12", replace(aws_securityhub_standards_subscription.test.id, "subscription", "control"))
  control_status        = "ENABLED"
  disabled_reason       = "We handle password policies within Okta"
}
`)
}<|MERGE_RESOLUTION|>--- conflicted
+++ resolved
@@ -19,9 +19,6 @@
 	"github.com/hashicorp/terraform-provider-aws/names"
 )
 
-<<<<<<< HEAD
-func TestAccSecurityHubStandardsControl_basic(t *testing.T) {
-=======
 func TestStandardsControlARNToStandardsSubscriptionARN(t *testing.T) {
 	t.Parallel()
 
@@ -85,7 +82,6 @@
 }
 
 func testAccStandardsControl_basic(t *testing.T) {
->>>>>>> 57aba66d
 	ctx := acctest.Context(t)
 	var standardsControl types.StandardsControl
 	resourceName := "aws_securityhub_standards_control.test"
@@ -115,7 +111,7 @@
 	})
 }
 
-func TestAccSecurityHubStandardsControl_disabledControlStatus(t *testing.T) {
+func testAccStandardsControl_disabledControlStatus(t *testing.T) {
 	ctx := acctest.Context(t)
 	var standardsControl types.StandardsControl
 	resourceName := "aws_securityhub_standards_control.test"
@@ -138,7 +134,7 @@
 	})
 }
 
-func TestAccSecurityHubStandardsControl_enabledControlStatusAndDisabledReason(t *testing.T) {
+func testAccStandardsControl_enabledControlStatusAndDisabledReason(t *testing.T) {
 	ctx := acctest.Context(t)
 
 	resource.Test(t, resource.TestCase{
@@ -155,24 +151,13 @@
 	})
 }
 
-<<<<<<< HEAD
-func testAccCheckStandardsControlExists(ctx context.Context, n string, control *types.StandardsControl) resource.TestCheckFunc {
-=======
 func testAccCheckStandardsControlExists(ctx context.Context, n string, v *types.StandardsControl) resource.TestCheckFunc {
->>>>>>> 57aba66d
 	return func(s *terraform.State) error {
 		rs, ok := s.RootModule().Resources[n]
 		if !ok {
 			return fmt.Errorf("Not found: %s", n)
 		}
 
-<<<<<<< HEAD
-		if rs.Primary.ID == "" {
-			return fmt.Errorf("No Security Hub Standards Control ID is set")
-		}
-
-=======
->>>>>>> 57aba66d
 		conn := acctest.Provider.Meta().(*conns.AWSClient).SecurityHubClient(ctx)
 
 		standardsSubscriptionARN, err := tfsecurityhub.StandardsControlARNToStandardsSubscriptionARN(rs.Primary.ID)
