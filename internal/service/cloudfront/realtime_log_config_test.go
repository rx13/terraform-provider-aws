package cloudfront_test

import (
	"context"
	"fmt"
	"strconv"
	"testing"

	"github.com/aws/aws-sdk-go/service/cloudfront"
	sdkacctest "github.com/hashicorp/terraform-plugin-sdk/v2/helper/acctest"
	"github.com/hashicorp/terraform-plugin-sdk/v2/helper/resource"
	"github.com/hashicorp/terraform-plugin-sdk/v2/terraform"
	"github.com/hashicorp/terraform-provider-aws/internal/acctest"
	"github.com/hashicorp/terraform-provider-aws/internal/conns"
	tfcloudfront "github.com/hashicorp/terraform-provider-aws/internal/service/cloudfront"
	"github.com/hashicorp/terraform-provider-aws/internal/tfresource"
)

func TestAccCloudFrontRealtimeLogConfig_basic(t *testing.T) {
	ctx := acctest.Context(t)
	var v cloudfront.RealtimeLogConfig
	rName := sdkacctest.RandomWithPrefix(acctest.ResourcePrefix)
	samplingRate := sdkacctest.RandIntRange(1, 100)
	resourceName := "aws_cloudfront_realtime_log_config.test"
	roleResourceName := "aws_iam_role.test.0"
	streamResourceName := "aws_kinesis_stream.test.0"

	resource.ParallelTest(t, resource.TestCase{
<<<<<<< HEAD
		PreCheck:                 func() { acctest.PreCheck(ctx, t); acctest.PreCheckPartitionHasService(cloudfront.EndpointsID, t) },
=======
		PreCheck:                 func() { acctest.PreCheck(t); acctest.PreCheckPartitionHasService(t, cloudfront.EndpointsID) },
>>>>>>> 78d002fe
		ErrorCheck:               acctest.ErrorCheck(t, cloudfront.EndpointsID),
		ProtoV5ProviderFactories: acctest.ProtoV5ProviderFactories,
		CheckDestroy:             testAccCheckRealtimeLogConfigDestroy(ctx),
		Steps: []resource.TestStep{
			{
				Config: testAccRealtimeLogConfigConfig_basic(rName, samplingRate),
				Check: resource.ComposeTestCheckFunc(
					testAccCheckRealtimeLogConfigExists(ctx, resourceName, &v),
					acctest.CheckResourceAttrGlobalARN(resourceName, "arn", "cloudfront", fmt.Sprintf("realtime-log-config/%s", rName)),
					resource.TestCheckResourceAttr(resourceName, "endpoint.#", "1"),
					resource.TestCheckResourceAttr(resourceName, "endpoint.0.stream_type", "Kinesis"),
					resource.TestCheckResourceAttr(resourceName, "endpoint.0.kinesis_stream_config.#", "1"),
					resource.TestCheckResourceAttrPair(resourceName, "endpoint.0.kinesis_stream_config.0.role_arn", roleResourceName, "arn"),
					resource.TestCheckResourceAttrPair(resourceName, "endpoint.0.kinesis_stream_config.0.stream_arn", streamResourceName, "arn"),
					resource.TestCheckResourceAttr(resourceName, "fields.#", "2"),
					resource.TestCheckTypeSetElemAttr(resourceName, "fields.*", "timestamp"),
					resource.TestCheckTypeSetElemAttr(resourceName, "fields.*", "c-ip"),
					resource.TestCheckResourceAttr(resourceName, "name", rName),
					resource.TestCheckResourceAttr(resourceName, "sampling_rate", strconv.Itoa(samplingRate)),
				),
			},
			{
				ResourceName:      resourceName,
				ImportState:       true,
				ImportStateVerify: true,
			},
		},
	})
}

func TestAccCloudFrontRealtimeLogConfig_disappears(t *testing.T) {
	ctx := acctest.Context(t)
	var v cloudfront.RealtimeLogConfig
	rName := sdkacctest.RandomWithPrefix(acctest.ResourcePrefix)
	samplingRate := sdkacctest.RandIntRange(1, 100)
	resourceName := "aws_cloudfront_realtime_log_config.test"

	resource.ParallelTest(t, resource.TestCase{
<<<<<<< HEAD
		PreCheck:                 func() { acctest.PreCheck(ctx, t); acctest.PreCheckPartitionHasService(cloudfront.EndpointsID, t) },
=======
		PreCheck:                 func() { acctest.PreCheck(t); acctest.PreCheckPartitionHasService(t, cloudfront.EndpointsID) },
>>>>>>> 78d002fe
		ErrorCheck:               acctest.ErrorCheck(t, cloudfront.EndpointsID),
		ProtoV5ProviderFactories: acctest.ProtoV5ProviderFactories,
		CheckDestroy:             testAccCheckRealtimeLogConfigDestroy(ctx),
		Steps: []resource.TestStep{
			{
				Config: testAccRealtimeLogConfigConfig_basic(rName, samplingRate),
				Check: resource.ComposeTestCheckFunc(
					testAccCheckRealtimeLogConfigExists(ctx, resourceName, &v),
					acctest.CheckResourceDisappears(ctx, acctest.Provider, tfcloudfront.ResourceRealtimeLogConfig(), resourceName),
				),
				ExpectNonEmptyPlan: true,
			},
		},
	})
}

func TestAccCloudFrontRealtimeLogConfig_updates(t *testing.T) {
	ctx := acctest.Context(t)
	var v cloudfront.RealtimeLogConfig
	rName := sdkacctest.RandomWithPrefix(acctest.ResourcePrefix)
	samplingRate1 := sdkacctest.RandIntRange(1, 100)
	samplingRate2 := sdkacctest.RandIntRange(1, 100)
	resourceName := "aws_cloudfront_realtime_log_config.test"
	role1ResourceName := "aws_iam_role.test.0"
	stream1ResourceName := "aws_kinesis_stream.test.0"
	role2ResourceName := "aws_iam_role.test.1"
	stream2ResourceName := "aws_kinesis_stream.test.1"

	resource.ParallelTest(t, resource.TestCase{
<<<<<<< HEAD
		PreCheck:                 func() { acctest.PreCheck(ctx, t); acctest.PreCheckPartitionHasService(cloudfront.EndpointsID, t) },
=======
		PreCheck:                 func() { acctest.PreCheck(t); acctest.PreCheckPartitionHasService(t, cloudfront.EndpointsID) },
>>>>>>> 78d002fe
		ErrorCheck:               acctest.ErrorCheck(t, cloudfront.EndpointsID),
		ProtoV5ProviderFactories: acctest.ProtoV5ProviderFactories,
		CheckDestroy:             testAccCheckRealtimeLogConfigDestroy(ctx),
		Steps: []resource.TestStep{
			{
				Config: testAccRealtimeLogConfigConfig_basic(rName, samplingRate1),
				Check: resource.ComposeTestCheckFunc(
					testAccCheckRealtimeLogConfigExists(ctx, resourceName, &v),
					acctest.CheckResourceAttrGlobalARN(resourceName, "arn", "cloudfront", fmt.Sprintf("realtime-log-config/%s", rName)),
					resource.TestCheckResourceAttr(resourceName, "endpoint.#", "1"),
					resource.TestCheckResourceAttr(resourceName, "endpoint.0.stream_type", "Kinesis"),
					resource.TestCheckResourceAttr(resourceName, "endpoint.0.kinesis_stream_config.#", "1"),
					resource.TestCheckResourceAttrPair(resourceName, "endpoint.0.kinesis_stream_config.0.role_arn", role1ResourceName, "arn"),
					resource.TestCheckResourceAttrPair(resourceName, "endpoint.0.kinesis_stream_config.0.stream_arn", stream1ResourceName, "arn"),
					resource.TestCheckResourceAttr(resourceName, "fields.#", "2"),
					resource.TestCheckTypeSetElemAttr(resourceName, "fields.*", "timestamp"),
					resource.TestCheckTypeSetElemAttr(resourceName, "fields.*", "c-ip"),
					resource.TestCheckResourceAttr(resourceName, "name", rName),
					resource.TestCheckResourceAttr(resourceName, "sampling_rate", strconv.Itoa(samplingRate1)),
				),
			},
			{
				Config: testAccRealtimeLogConfigConfig_updated(rName, samplingRate2),
				Check: resource.ComposeTestCheckFunc(
					testAccCheckRealtimeLogConfigExists(ctx, resourceName, &v),
					acctest.CheckResourceAttrGlobalARN(resourceName, "arn", "cloudfront", fmt.Sprintf("realtime-log-config/%s", rName)),
					resource.TestCheckResourceAttr(resourceName, "endpoint.#", "1"),
					resource.TestCheckResourceAttr(resourceName, "endpoint.0.stream_type", "Kinesis"),
					resource.TestCheckResourceAttr(resourceName, "endpoint.0.kinesis_stream_config.#", "1"),
					resource.TestCheckResourceAttrPair(resourceName, "endpoint.0.kinesis_stream_config.0.role_arn", role2ResourceName, "arn"),
					resource.TestCheckResourceAttrPair(resourceName, "endpoint.0.kinesis_stream_config.0.stream_arn", stream2ResourceName, "arn"),
					resource.TestCheckResourceAttr(resourceName, "fields.#", "3"),
					resource.TestCheckTypeSetElemAttr(resourceName, "fields.*", "c-ip"),
					resource.TestCheckTypeSetElemAttr(resourceName, "fields.*", "cs-host"),
					resource.TestCheckTypeSetElemAttr(resourceName, "fields.*", "sc-status"),
					resource.TestCheckResourceAttr(resourceName, "name", rName),
					resource.TestCheckResourceAttr(resourceName, "sampling_rate", strconv.Itoa(samplingRate2)),
				),
			},
			{
				ResourceName:      resourceName,
				ImportState:       true,
				ImportStateVerify: true,
			},
		},
	})
}

func testAccCheckRealtimeLogConfigDestroy(ctx context.Context) resource.TestCheckFunc {
	return func(s *terraform.State) error {
		conn := acctest.Provider.Meta().(*conns.AWSClient).CloudFrontConn()

		for _, rs := range s.RootModule().Resources {
			if rs.Type != "aws_cloudfront_realtime_log_config" {
				continue
			}

			_, err := tfcloudfront.FindRealtimeLogConfigByARN(ctx, conn, rs.Primary.ID)

			if tfresource.NotFound(err) {
				continue
			}

			if err != nil {
				return err
			}

			return fmt.Errorf("CloudFront Real-time Log Config %s still exists", rs.Primary.ID)
		}

		return nil
	}
}

func testAccCheckRealtimeLogConfigExists(ctx context.Context, n string, v *cloudfront.RealtimeLogConfig) resource.TestCheckFunc {
	return func(s *terraform.State) error {
		rs, ok := s.RootModule().Resources[n]
		if !ok {
			return fmt.Errorf("Not found: %s", n)
		}

		if rs.Primary.ID == "" {
			return fmt.Errorf("No CloudFront Real-time Log Config ID is set")
		}

		conn := acctest.Provider.Meta().(*conns.AWSClient).CloudFrontConn()

		output, err := tfcloudfront.FindRealtimeLogConfigByARN(ctx, conn, rs.Primary.ID)

		if err != nil {
			return err
		}

		*v = *output

		return nil
	}
}

func testAccRealtimeLogBaseConfig(rName string, count int) string {
	return fmt.Sprintf(`
resource "aws_kinesis_stream" "test" {
  count = %[2]d

  name        = format("%%s-%%d", %[1]q, count.index)
  shard_count = 2
}

resource "aws_iam_role" "test" {
  count = %[2]d

  name = format("%%s-%%d", %[1]q, count.index)

  assume_role_policy = <<EOF
{
  "Version": "2012-10-17",
  "Statement": [{
    "Action": "sts:AssumeRole",
    "Principal": {
      "Service": "cloudfront.amazonaws.com"
    },
    "Effect": "Allow"
  }]
}
EOF
}

resource "aws_iam_role_policy" "test" {
  count = %[2]d

  name = format("%%s-%%d", %[1]q, count.index)
  role = aws_iam_role.test[count.index].id

  policy = <<EOF
{
  "Version": "2012-10-17",
  "Statement": [{
    "Effect": "Allow",
    "Action": [
      "kinesis:DescribeStreamSummary",
      "kinesis:DescribeStream",
      "kinesis:PutRecord",
      "kinesis:PutRecords"
    ],
    "Resource": "${aws_kinesis_stream.test[count.index].arn}"
  }]
}
EOF
}
`, rName, count)
}

func testAccRealtimeLogConfigConfig_basic(rName string, samplingRate int) string {
	return acctest.ConfigCompose(
		testAccRealtimeLogBaseConfig(rName, 1),
		fmt.Sprintf(`
resource "aws_cloudfront_realtime_log_config" "test" {
  name          = %[1]q
  sampling_rate = %[2]d
  fields        = ["timestamp", "c-ip"]

  endpoint {
    stream_type = "Kinesis"

    kinesis_stream_config {
      role_arn   = aws_iam_role.test[0].arn
      stream_arn = aws_kinesis_stream.test[0].arn
    }
  }

  depends_on = [aws_iam_role_policy.test[0]]
}
`, rName, samplingRate))
}

func testAccRealtimeLogConfigConfig_updated(rName string, samplingRate int) string {
	return acctest.ConfigCompose(
		testAccRealtimeLogBaseConfig(rName, 2),
		fmt.Sprintf(`
resource "aws_cloudfront_realtime_log_config" "test" {
  name          = %[1]q
  sampling_rate = %[2]d
  fields        = ["c-ip", "cs-host", "sc-status"]

  endpoint {
    stream_type = "Kinesis"

    kinesis_stream_config {
      role_arn   = aws_iam_role.test[1].arn
      stream_arn = aws_kinesis_stream.test[1].arn
    }
  }

  depends_on = [aws_iam_role_policy.test[1]]
}
`, rName, samplingRate))
}<|MERGE_RESOLUTION|>--- conflicted
+++ resolved
@@ -26,11 +26,7 @@
 	streamResourceName := "aws_kinesis_stream.test.0"
 
 	resource.ParallelTest(t, resource.TestCase{
-<<<<<<< HEAD
-		PreCheck:                 func() { acctest.PreCheck(ctx, t); acctest.PreCheckPartitionHasService(cloudfront.EndpointsID, t) },
-=======
-		PreCheck:                 func() { acctest.PreCheck(t); acctest.PreCheckPartitionHasService(t, cloudfront.EndpointsID) },
->>>>>>> 78d002fe
+		PreCheck:                 func() { acctest.PreCheck(ctx, t); acctest.PreCheckPartitionHasService(t, cloudfront.EndpointsID) },
 		ErrorCheck:               acctest.ErrorCheck(t, cloudfront.EndpointsID),
 		ProtoV5ProviderFactories: acctest.ProtoV5ProviderFactories,
 		CheckDestroy:             testAccCheckRealtimeLogConfigDestroy(ctx),
@@ -69,11 +65,7 @@
 	resourceName := "aws_cloudfront_realtime_log_config.test"
 
 	resource.ParallelTest(t, resource.TestCase{
-<<<<<<< HEAD
-		PreCheck:                 func() { acctest.PreCheck(ctx, t); acctest.PreCheckPartitionHasService(cloudfront.EndpointsID, t) },
-=======
-		PreCheck:                 func() { acctest.PreCheck(t); acctest.PreCheckPartitionHasService(t, cloudfront.EndpointsID) },
->>>>>>> 78d002fe
+		PreCheck:                 func() { acctest.PreCheck(ctx, t); acctest.PreCheckPartitionHasService(t, cloudfront.EndpointsID) },
 		ErrorCheck:               acctest.ErrorCheck(t, cloudfront.EndpointsID),
 		ProtoV5ProviderFactories: acctest.ProtoV5ProviderFactories,
 		CheckDestroy:             testAccCheckRealtimeLogConfigDestroy(ctx),
@@ -103,11 +95,7 @@
 	stream2ResourceName := "aws_kinesis_stream.test.1"
 
 	resource.ParallelTest(t, resource.TestCase{
-<<<<<<< HEAD
-		PreCheck:                 func() { acctest.PreCheck(ctx, t); acctest.PreCheckPartitionHasService(cloudfront.EndpointsID, t) },
-=======
-		PreCheck:                 func() { acctest.PreCheck(t); acctest.PreCheckPartitionHasService(t, cloudfront.EndpointsID) },
->>>>>>> 78d002fe
+		PreCheck:                 func() { acctest.PreCheck(ctx, t); acctest.PreCheckPartitionHasService(t, cloudfront.EndpointsID) },
 		ErrorCheck:               acctest.ErrorCheck(t, cloudfront.EndpointsID),
 		ProtoV5ProviderFactories: acctest.ProtoV5ProviderFactories,
 		CheckDestroy:             testAccCheckRealtimeLogConfigDestroy(ctx),
