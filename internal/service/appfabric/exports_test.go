// Copyright (c) HashiCorp, Inc.
// SPDX-License-Identifier: MPL-2.0

package appfabric

// Exports for use in tests only.
var (
<<<<<<< HEAD
	ResourceAppBundle = newAppBundleResource
	ResourceIngestion = newIngestionResource

	FindAppBundleByID         = findAppBundleByID
	FindIngestionByTwoPartKey = findIngestionByTwoPartKey
=======
	ResourceAppAuthorization = newAppAuthorizationResource
	ResourceAppBundle        = newAppBundleResource

	FindAppAuthorizationByTwoPartKey = findAppAuthorizationByTwoPartKey
	FindAppBundleByID                = findAppBundleByID
>>>>>>> 8cf6297c
)<|MERGE_RESOLUTION|>--- conflicted
+++ resolved
@@ -5,17 +5,11 @@
 
 // Exports for use in tests only.
 var (
-<<<<<<< HEAD
-	ResourceAppBundle = newAppBundleResource
-	ResourceIngestion = newIngestionResource
-
-	FindAppBundleByID         = findAppBundleByID
-	FindIngestionByTwoPartKey = findIngestionByTwoPartKey
-=======
 	ResourceAppAuthorization = newAppAuthorizationResource
 	ResourceAppBundle        = newAppBundleResource
+	ResourceIngestion        = newIngestionResource
 
 	FindAppAuthorizationByTwoPartKey = findAppAuthorizationByTwoPartKey
 	FindAppBundleByID                = findAppBundleByID
->>>>>>> 8cf6297c
+	FindIngestionByTwoPartKey        = findIngestionByTwoPartKey
 )