// Copyright (c) HashiCorp, Inc.
// SPDX-License-Identifier: MPL-2.0

package types

import (
	"context"
	"fmt"
	"time"

	"github.com/hashicorp/terraform-plugin-framework/attr"
	"github.com/hashicorp/terraform-plugin-framework/attr/xattr"
	"github.com/hashicorp/terraform-plugin-framework/diag"
	"github.com/hashicorp/terraform-plugin-framework/path"
	"github.com/hashicorp/terraform-plugin-framework/types/basetypes"
	"github.com/hashicorp/terraform-plugin-go/tftypes"
)

type timestampType struct {
	basetypes.StringType
}

var (
<<<<<<< HEAD
	_ xattr.TypeWithValidate  = (*TimestampType)(nil)
	_ basetypes.StringTypable = (*TimestampType)(nil)
=======
	TimestampType = timestampType{}
>>>>>>> 7b8c2f0f
)

var (
	_ xattr.TypeWithValidate  = (*timestampType)(nil)
	_ basetypes.StringTypable = (*timestampType)(nil)
)

func (t timestampType) Equal(o attr.Type) bool {
	other, ok := o.(timestampType)

	if !ok {
		return false
	}

	return t.StringType.Equal(other.StringType)
}

func (timestampType) String() string {
	return "TimestampType"
}

func (t timestampType) ValueFromString(_ context.Context, in basetypes.StringValue) (basetypes.StringValuable, diag.Diagnostics) {
	var diags diag.Diagnostics

	if in.IsUnknown() {
		return TimestampUnknown(), diags
	}

	if in.IsNull() {
		return TimestampNull(), diags
	}

	valueString := in.ValueString()
	if _, err := time.Parse(time.RFC3339, valueString); err != nil {
		return TimestampUnknown(), diags // Must not return validation errors
	}

	return TimestampValue(valueString), diags
}

func (t timestampType) ValueFromTerraform(ctx context.Context, in tftypes.Value) (attr.Value, error) {
	attrValue, err := t.StringType.ValueFromTerraform(ctx, in)

	if err != nil {
		return nil, err
	}

	stringValue, ok := attrValue.(basetypes.StringValue)

	if !ok {
		return nil, fmt.Errorf("unexpected value type of %T", attrValue)
	}

	stringValuable, diags := t.ValueFromString(ctx, stringValue)

	if diags.HasError() {
		return nil, fmt.Errorf("unexpected error converting StringValue to StringValuable: %v", diags)
	}

	return stringValuable, nil
}

func (timestampType) ValueType(context.Context) attr.Value {
	return Timestamp{}
}

func (t timestampType) Validate(ctx context.Context, in tftypes.Value, path path.Path) diag.Diagnostics {
	var diags diag.Diagnostics

	if !in.IsKnown() || in.IsNull() {
		return diags
	}

	var value string
	err := in.As(&value)
	if err != nil {
		diags.AddAttributeError(
			path,
			"Timestamp Type Validation Error",
			ProviderErrorDetailPrefix+fmt.Sprintf("Cannot convert value to string: %s", err),
		)
		return diags
	}

	if _, err = time.Parse(time.RFC3339, value); err != nil {
		diags.AddAttributeError(
			path,
			"Timestamp Type Validation Error",
			fmt.Sprintf("Value %q cannot be parsed as an RFC 3339 Timestamp.", value),
		)
		return diags
	}

	return diags
}<|MERGE_RESOLUTION|>--- conflicted
+++ resolved
@@ -21,12 +21,7 @@
 }
 
 var (
-<<<<<<< HEAD
-	_ xattr.TypeWithValidate  = (*TimestampType)(nil)
-	_ basetypes.StringTypable = (*TimestampType)(nil)
-=======
 	TimestampType = timestampType{}
->>>>>>> 7b8c2f0f
 )
 
 var (
